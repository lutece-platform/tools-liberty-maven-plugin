--- conflicted
+++ resolved
@@ -85,8 +85,7 @@
 
 | Goal | Description |
 | --------- | ------------ |
-<<<<<<< HEAD
-| [install-server](docs/install-server.md#install-server) | Installs Liberty profile runtime. This goal is implicitly invoked by all the other plugin goals and usually does not need to be executed explicitly. |
+| [install-server](docs/install-server.md#install-server) | Installs the Liberty runtime. This goal is implicitly invoked by all the other plug-in goals and usually does not need to be executed explicitly. |
 | [create-server](docs/create-server.md#create-server) | Create a Liberty Profile server. |
 | [start-server](docs/start-server.md#start-server) | Start a Liberty Profile server in background. The server instance will be automatically created if it does not exist. |
 | [test-start-server](docs/test-start-server.md/#test-start-server) | Allows you to bypass automatically starting the server during the pre-integration-test phase with pom configuration or a Liberty-specific command line argument. |
@@ -94,14 +93,6 @@
 | [stop-server](docs/stop-server.md#stop-server) | Stop a Liberty Profile server. The server instance must exist and must be running. |
 | [test-stop-server](docs/test-stop-server.md#stop-server) | Allows you to bypass automatically stopping the server during the post-integration-test phase with pom configuration or a Liberty-specific command line argument. |
 | [package-server](docs/package-server.md#package-server) | Package a Liberty Profile server. |
-=======
-| [install-server](docs/install-server.md#install-server) | Installs the Liberty runtime. This goal is implicitly invoked by all the other plug-in goals and usually does not need to be executed explicitly. |
-| [create-server](docs/create-server.md#create-server) | Create a Liberty server. |
-| [start-server](docs/start-server.md#start-server) | Start a Liberty server in background. The server instance will be automatically created if it does not exist. |
-| [run-server](docs/run-server.md#run-server) | Start a Liberty server in foreground. The server instance will be automatically created if it does not exist. |
-| [stop-server](docs/stop-server.md#stop-server) | Stop a Liberty server. The server instance must exist and must be running. |
-| [package-server](docs/package-server.md#package-server) | Package a Liberty server. |
->>>>>>> 9ac1b473
 | [clean-server](docs/clean-server.md#clean-server) | Deletes every file in the `${outputDirectory}/logs`, `${outputDirectory}/workarea`, `${userDirectory}/dropins` or `${userDirectory}/apps`. |
 | [dump-server](docs/dump-server.md#dump-server) | Dump diagnostic information from the server into an archive. |
 | [java-dump-server](docs/java-dump-server.md#java-dump-server) | Dump diagnostic information from the server JVM. |
