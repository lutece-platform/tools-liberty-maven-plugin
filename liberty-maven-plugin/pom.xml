<?xml version="1.0" encoding="UTF-8"?>
<project xmlns="http://maven.apache.org/POM/4.0.0" xmlns:xsi="http://www.w3.org/2001/XMLSchema-instance" xsi:schemaLocation="http://maven.apache.org/POM/4.0.0 http://maven.apache.org/xsd/maven-4.0.0.xsd">

    <modelVersion>4.0.0</modelVersion>

    <parent>
        <groupId>io.openliberty.tools</groupId>
        <artifactId>liberty-maven</artifactId>
        <version>3.8.3-SNAPSHOT</version>
    </parent>

    <artifactId>liberty-maven-plugin</artifactId>
    <packaging>maven-plugin</packaging>
    <name>liberty-maven-plugin</name>
    <description>Liberty Maven Plugin : Install, Start/Stop, Package, Create Server, Deploy/Undeploy applications</description>

    <prerequisites>
        <maven>${maven.version}</maven>
    </prerequisites>

    <repositories>
        <!-- Configure Sonatype OSS Maven snapshots repository -->
        <repository>
            <id>sonatype-nexus-snapshots</id>
            <name>Sonatype Nexus Snapshots</name>
            <url>https://oss.sonatype.org/content/repositories/snapshots/</url>
            <snapshots>
                <enabled>true</enabled>
            </snapshots>
            <releases>
                <enabled>false</enabled>
            </releases>
        </repository>
    </repositories>

    <dependencies>
        <dependency>
            <groupId>io.openliberty.tools</groupId>
            <artifactId>liberty-ant-tasks</artifactId>
            <version>1.9.13-SNAPSHOT</version>
        </dependency>
        <dependency>
            <groupId>org.apache.maven</groupId>
            <artifactId>maven-artifact</artifactId>
            <version>${maven.version}</version>
            <scope>provided</scope>
        </dependency>
        <dependency>
            <groupId>org.apache.maven</groupId>
            <artifactId>maven-core</artifactId>
            <version>${maven.version}</version>
            <scope>provided</scope>
        </dependency>
        <dependency>
            <groupId>org.apache.maven</groupId>
            <artifactId>maven-model</artifactId>
            <version>${maven.version}</version>
            <scope>provided</scope>
        </dependency>
        <dependency>
            <groupId>org.apache.maven</groupId>
            <artifactId>maven-plugin-api</artifactId>
            <version>${maven.version}</version>
            <scope>provided</scope>
        </dependency>
        <dependency>
            <groupId>org.apache.maven.shared</groupId>
            <artifactId>maven-mapping</artifactId>
            <version>3.0.0</version>
        </dependency>
        <!-- dependencies to annotations -->
        <dependency>
            <groupId>org.apache.maven.plugin-tools</groupId>
            <artifactId>maven-plugin-annotations</artifactId>
            <version>${maven.plugin.tools.version}</version>
            <scope>provided</scope>            <!-- annotations are needed only to build the plugin -->
        </dependency>
        <dependency>
            <groupId>org.codehaus.plexus</groupId>
            <artifactId>plexus-utils</artifactId>
            <version>3.5.1</version>
        </dependency>
        <dependency>
            <groupId>org.codehaus.plexus</groupId>
            <artifactId>plexus-build-api</artifactId>
            <version>1.2.0</version>
        </dependency>
        <dependency>
            <groupId>io.openliberty.tools</groupId>
            <artifactId>ci.common</artifactId>
<<<<<<< HEAD
            <version>1.8.25-SNAPSHOT</version>
=======
            <version>1.8.27-SNAPSHOT</version>
>>>>>>> f6dbbea1
        </dependency>
        <dependency>
            <groupId>org.twdata.maven</groupId>
            <artifactId>mojo-executor</artifactId>
            <version>2.3.2</version>
        </dependency>
        <dependency>
            <groupId>xmlunit</groupId>
            <artifactId>xmlunit</artifactId>
            <version>1.6</version>
        </dependency>
    </dependencies>

    <build>
        <plugins>
            <plugin>
                <groupId>org.apache.maven.plugins</groupId>
                <artifactId>maven-plugin-plugin</artifactId>
                <version>${maven.plugin.tools.version}</version>
                <executions>
                    <execution>
                        <id>help-goal</id>
                        <goals>
                            <goal>helpmojo</goal>
                        </goals>
                    </execution>
                </executions>
            </plugin>
        </plugins>
    </build>

    <profiles>
        <profile>
            <id>offline-its</id>
            <build>
                <plugins>
                    <plugin>
                        <groupId>org.apache.maven.plugins</groupId>
                        <artifactId>maven-invoker-plugin</artifactId>
                        <configuration>
                            <debug>false</debug>
                            <goals>
                                <goal>install</goal>
                            </goals>
                            <projectsDirectory>src/it</projectsDirectory>
                            <cloneProjectsTo>${project.build.directory}/it</cloneProjectsTo>
                            <properties>
                                <libertyInstallDir>${libertyInstallDir}</libertyInstallDir>
                            </properties>
                            <profiles>
                                <profile>offline-its</profile>
                            </profiles>
                            <streamLogs>true</streamLogs>
                        </configuration>
                        <executions>
                            <execution>
                                <id>integration-test</id>
                                <goals>
                                    <goal>install</goal>
                                    <goal>run</goal>
                                </goals>
                            </execution>
                        </executions>
                    </plugin>
                </plugins>
            </build>
        </profile>
        <profile>
            <id>online-its</id>
            <build>
                <plugins>
                    <plugin>
                        <groupId>org.apache.maven.plugins</groupId>
                        <artifactId>maven-invoker-plugin</artifactId>
                        <configuration>
                            <debug>false</debug>
                            <goals>
                                <goal>install</goal>
                            </goals>
                            <projectsDirectory>src/it</projectsDirectory>
                            <cloneProjectsTo>${project.build.directory}/it</cloneProjectsTo>
                            <properties>
                                <runtime>${runtime}</runtime>
                                <runtimeGroupId>${runtimeGroupId}</runtimeGroupId>
                                <runtimeArtifactId>${runtimeArtifactId}</runtimeArtifactId>
                                <runtimeKernelId>${runtimeKernelId}</runtimeKernelId>
                                <runtimeVersion>${runtimeVersion}</runtimeVersion>
                            </properties>
                            <streamLogs>true</streamLogs>
                            <profiles>
                                <profile>online-its</profile>
                            </profiles>
                            <streamLogs>true</streamLogs>
                            <mavenOpts>-Dfile.encoding=UTF-8</mavenOpts>
                        </configuration>
                        <executions>
                            <execution>
                                <id>integration-test</id>
                                <goals>
                                    <goal>install</goal>
                                    <goal>run</goal>
                                </goals>
                            </execution>
                        </executions>
                    </plugin>
                </plugins>
            </build>
        </profile>

        <!-- Profiles for WLP vs OL -->
        <profile>
            <id>wlp-its</id>
            <activation>
                <property>
                    <name>runtime</name>
                    <value>wlp</value>
                </property>
            </activation>
            <properties>
                <runtime>wlp</runtime>
                <runtimeGroupId>com.ibm.websphere.appserver.runtime</runtimeGroupId>
                <runtimeArtifactId>wlp-javaee7</runtimeArtifactId>
                <runtimeKernelId>wlp-kernel</runtimeKernelId>
                <runtimeVersion>${runtimeVersion}</runtimeVersion>
            </properties>
            <build>
                <pluginManagement>
                    <plugins>
                        <plugin>
                            <groupId>org.apache.maven.plugins</groupId>
                            <artifactId>maven-invoker-plugin</artifactId>
                            <configuration>
                                <pomExcludes>
                                    <pomExclude>binary-scanner-it/pom.xml</pomExclude>
                                </pomExcludes>
                            </configuration>
                        </plugin>
                    </plugins>
                </pluginManagement>
            </build>
        </profile>
        <profile>
            <id>ol-its</id>
            <activation>
                <property>
                    <name>runtime</name>
                    <value>ol</value>
                </property>
            </activation>
            <properties>
                <runtime>ol</runtime>
                <runtimeGroupId>io.openliberty</runtimeGroupId>
                <runtimeArtifactId>openliberty-runtime</runtimeArtifactId>
                <runtimeKernelId>openliberty-kernel</runtimeKernelId>
                <runtimeVersion>${runtimeVersion}</runtimeVersion>
            </properties>
            <build>
                <pluginManagement>
                    <plugins>
                        <plugin>
                            <groupId>org.apache.maven.plugins</groupId>
                            <artifactId>maven-invoker-plugin</artifactId>
                            <configuration>
                                <pomExcludes>
                                    <pomExclude>server-config-props-it/pom.xml</pomExclude>
                                    <pomExclude>basic-it/pom.xml</pomExclude>
                                    <pomExclude>assembly-it/pom.xml</pomExclude>
                                    <pomExclude>assembly-with-code-it/pom.xml</pomExclude>
                                    <pomExclude>server-param-pom-override-it/pom.xml</pomExclude>
                                    <pomExclude>server-param-default-it/pom.xml</pomExclude>
                                    <pomExclude>server-param-configdir-not-override-it/pom.xml</pomExclude>
                                    <pomExclude>install-features-it/pom.xml</pomExclude>
                                    <pomExclude>binary-scanner-it/pom.xml</pomExclude>
                                </pomExcludes>
                            </configuration>
                        </plugin>
                    </plugins>
                </pluginManagement>
            </build>
        </profile>

        <!-- WLP/OP profiles for windows on appveyor -->
        <profile>
            <id>windows-wlp-its</id>
            <activation>
                <os>
                    <family>Windows</family>
                </os>
                <property>
                    <name>runtime</name>
                    <value>wlp</value>
                </property>
            </activation>
            <properties>
                <runtime>wlp</runtime>
                <runtimeGroupId>com.ibm.websphere.appserver.runtime</runtimeGroupId>
                <runtimeArtifactId>wlp-javaee7</runtimeArtifactId>
                <runtimeKernelId>wlp-kernel</runtimeKernelId>
                <runtimeVersion>${runtimeVersion}</runtimeVersion>
            </properties>
            <build>
                <pluginManagement>
                    <plugins>
                        <plugin>
                            <groupId>org.apache.maven.plugins</groupId>
                            <artifactId>maven-invoker-plugin</artifactId>
                            <configuration>
                                <pomExcludes>
                                    <pomExclude>dev-it/pom.xml</pomExclude>
                                    <pomExclude>generate-features-it/pom.xml</pomExclude>
                                    <pomExclude>binary-scanner-it/pom.xml</pomExclude>
                                </pomExcludes>
                            </configuration>
                        </plugin>
                    </plugins>
                </pluginManagement>
            </build>
        </profile>
        <profile>
            <id>windows-ol-its</id>
            <activation>
                <os>
                    <family>Windows</family>
                </os>
                <property>
                    <name>runtime</name>
                    <value>ol</value>
                </property>
            </activation>
            <properties>
                <runtime>ol</runtime>
                <runtimeGroupId>io.openliberty</runtimeGroupId>
                <runtimeArtifactId>openliberty-runtime</runtimeArtifactId>
                <runtimeKernelId>openliberty-kernel</runtimeKernelId>
                <runtimeVersion>${runtimeVersion}</runtimeVersion>
            </properties>
            <build>
                <pluginManagement>
                    <plugins>
                        <plugin>
                            <groupId>org.apache.maven.plugins</groupId>
                            <artifactId>maven-invoker-plugin</artifactId>
                            <configuration>
                                <pomExcludes>
                                    <pomExclude>dev-it/pom.xml</pomExclude>
                                    <pomExclude>basic-it/pom.xml</pomExclude>
                                    <pomExclude>assembly-it/pom.xml</pomExclude>
                                    <pomExclude>assembly-with-code-it/pom.xml</pomExclude>
                                    <pomExclude>server-param-pom-override-it/pom.xml</pomExclude>
                                    <pomExclude>server-param-default-it/pom.xml</pomExclude>
                                    <pomExclude>server-param-configdir-not-override-it/pom.xml</pomExclude>
                                    <pomExclude>install-features-it/pom.xml</pomExclude>
                                    <pomExclude>generate-features-it/pom.xml</pomExclude>
                                    <pomExclude>binary-scanner-it/pom.xml</pomExclude>
                                </pomExcludes>
                            </configuration>
                        </plugin>
                    </plugins>
                </pluginManagement>
            </build>
        </profile>
    </profiles>
</project><|MERGE_RESOLUTION|>--- conflicted
+++ resolved
@@ -88,11 +88,7 @@
         <dependency>
             <groupId>io.openliberty.tools</groupId>
             <artifactId>ci.common</artifactId>
-<<<<<<< HEAD
-            <version>1.8.25-SNAPSHOT</version>
-=======
             <version>1.8.27-SNAPSHOT</version>
->>>>>>> f6dbbea1
         </dependency>
         <dependency>
             <groupId>org.twdata.maven</groupId>
