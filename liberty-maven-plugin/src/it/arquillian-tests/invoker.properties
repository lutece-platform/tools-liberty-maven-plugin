--- conflicted
+++ resolved
@@ -5,12 +5,8 @@
 
 invoker.goals.2 = clean install -Pskip-without-xml-managed
 
-<<<<<<< HEAD
-invoker.goals.3 = clean install -Pskip-with-xml
+invoker.goals.3 = clean install -Pskip-with-xml-managed
 
 invoker.goals.4 = clean install -Pskip-without-xml-remote
 
-invoker.goals.5 = clean install -Pskip-with-xml-remote 
-=======
-invoker.goals.3 = clean install -Pskip-with-xml-managed
->>>>>>> 8022b63f
+invoker.goals.5 = clean install -Pskip-with-xml-remote