--- conflicted
+++ resolved
@@ -5,11 +5,7 @@
 
     <artifactId>test-configure-arquillian</artifactId>
     <version>1.0.0.Final</version>
-<<<<<<< HEAD
-    <packaging>liberty-assembly</packaging>
-=======
     <packaging>war</packaging>
->>>>>>> 7e7c52eb
 
     <parent>
         <groupId>net.wasdev.wlp.maven.it</groupId>
@@ -18,182 +14,6 @@
         <relativePath>../tests</relativePath>
     </parent>
 
-<<<<<<< HEAD
-    <licenses>
-        <license>
-            <name>The Apache Software License, Version 2.0</name>
-            <url>https://raw.github.com/WASdev/tool.accelerate.core/master/LICENSE</url>
-            <distribution>repo</distribution>
-        </license>
-    </licenses>
-
-    <scm>
-        <connection>scm:git:git@github.com:WASdev/tool.accelerate.core.git</connection>
-        <developerConnection>scm:git@github.com:WASdev/tool.accelerate.core.git</developerConnection>
-        <url>git@github.com:WASdev/tool.accelerate.core.git</url>
-    </scm>
-
-    <properties>
-        <!-- Liberty server properties -->
-        <wlpServerName>LibertyProjectServer</wlpServerName>
-        <testServerHttpPort>9080</testServerHttpPort>
-        <testServerHttpsPort>9443</testServerHttpsPort>
-        <!--This is set in the ibm-web-ext.xml file -->
-        <warContext>myLibertyApp</warContext>
-        <package.file>${project.build.directory}/${app.name}.zip</package.file>
-        <packaging.type>usr</packaging.type>
-
-        <!-- Test properties -->
-        <arquillian.managed.artifact>arquillian-liberty-managed</arquillian.managed.artifact>
-        <arquillian.managed.version>1.0.1</arquillian.managed.version>
-        <arquillian.remote.artifact>arquillian-liberty-remote</arquillian.remote.artifact>
-        <arquillian.remote.version>1.0.1</arquillian.remote.version>
-    </properties>
-
-    <repositories>
-        <repository>
-            <id>liberty-starter-maven-repo</id>
-            <name>liberty-starter-maven-repo</name>
-            <url>http://liberty-starter.wasdev.developer.ibm.com/start/api/v1/repo</url>
-        </repository>
-    </repositories>
-
-    <dependencyManagement>
-        <dependencies>
-            <dependency>
-                <groupId>org.jboss.arquillian</groupId>
-                <artifactId>arquillian-bom</artifactId>
-                <version>1.1.13.Final</version>
-                <scope>import</scope>
-                <type>pom</type>
-            </dependency>
-        </dependencies>
-    </dependencyManagement>
-
-    <dependencies>
-        <dependency>
-            <groupId>io.openliberty.arquillian</groupId>
-            <artifactId>${arquillian.container.type}</artifactId>
-            <version>${arquillian.container.version}</version>
-            <scope>test</scope>
-        </dependency>
-        <dependency>
-            <groupId>org.jboss.shrinkwrap.resolver</groupId>
-            <artifactId>shrinkwrap-resolver-impl-maven</artifactId>
-            <scope>test</scope>
-        </dependency>
-        <dependency>
-            <groupId>org.jboss.arquillian.junit</groupId>
-            <artifactId>arquillian-junit-container</artifactId>
-            <scope>test</scope>
-        </dependency>
-        <dependency>
-            <groupId>org.jboss.shrinkwrap</groupId>
-            <artifactId>shrinkwrap-api</artifactId>
-        </dependency>
-        <dependency>
-            <groupId>com.h2database</groupId>
-            <artifactId>h2</artifactId>
-            <version>1.4.195</version>
-        </dependency>
-        <dependency>
-            <groupId>junit</groupId>
-            <artifactId>junit</artifactId>
-            <version>4.12</version>
-            <scope>test</scope>
-        </dependency>
-        <dependency>
-            <groupId>org.glassfish</groupId>
-            <artifactId>javax.json</artifactId>
-            <version>1.0.4</version>
-            <scope>test</scope>
-        </dependency>
-        <dependency>
-            <groupId>javax.ejb</groupId>
-            <artifactId>javax.ejb-api</artifactId>
-            <version>3.2</version>
-            <scope>provided</scope>
-        </dependency>
-		<dependency>
-			<groupId>net.wasdev.wlp.common</groupId>
-			<artifactId>ci.common</artifactId>
-			<version>1.2.1</version>
-			<scope>test</scope>
-		</dependency>
-
-        <!-- Rest dependencies -->
-        <dependency>
-            <groupId>javax.ws.rs</groupId>
-            <artifactId>javax.ws.rs-api</artifactId>
-            <version>2.0.1</version>
-            <scope>provided</scope>
-        </dependency>
-        <dependency>
-            <groupId>javax.json</groupId>
-            <artifactId>javax.json-api</artifactId>
-            <version>1.0</version>
-            <scope>provided</scope>
-        </dependency>
-        <dependency>
-            <groupId>com.ibm.websphere.appserver.api</groupId>
-            <artifactId>com.ibm.websphere.appserver.api.jaxrs20</artifactId>
-            <version>1.0.10</version>
-            <scope>provided</scope>
-        </dependency>
-        <dependency>
-            <groupId>com.ibm.websphere.appserver.api</groupId>
-            <artifactId>com.ibm.websphere.appserver.api.json</artifactId>
-            <version>1.0.10</version>
-            <scope>provided</scope>
-        </dependency>
-
-        <!-- Persistence dependencies -->
-        <dependency>
-            <groupId>com.ibm.websphere.appserver.api</groupId>
-            <artifactId>com.ibm.websphere.appserver.api.persistence</artifactId>
-            <version>1.0.10</version>
-            <scope>provided</scope>
-        </dependency>
-        <dependency>
-            <groupId>org.eclipse.persistence</groupId>
-            <artifactId>javax.persistence</artifactId>
-            <version>2.1.0</version>
-            <scope>provided</scope>
-        </dependency>
-
-    </dependencies>
-    <build>
-        <plugins>
-            <plugin>
-                <groupId>org.apache.maven.plugins</groupId>
-                <artifactId>maven-dependency-plugin</artifactId>
-                <version>2.10</version>
-                <executions>
-                    <execution>
-                        <id>copy-server-files</id>
-                        <phase>package</phase>
-                        <goals>
-                            <goal>copy-dependencies</goal>
-                        </goals>
-                        <configuration>
-                            <includeArtifactIds>server-snippet</includeArtifactIds>
-                            <prependGroupId>true</prependGroupId>
-                            <outputDirectory>${project.build.directory}/wlp/usr/servers/${wlpServerName}/configDropins/defaults</outputDirectory>
-                        </configuration>
-                    </execution>
-                    <execution>
-                        <id>copy-h2-jar</id>
-                        <phase>package</phase>
-                        <goals>
-                            <goal>copy-dependencies</goal>
-                        </goals>
-                        <configuration>
-                            <includeArtifactIds>h2</includeArtifactIds>
-                            <prependGroupId>true</prependGroupId>
-                            <outputDirectory>${project.build.directory}/wlp/usr/shared/resources/h2</outputDirectory>
-                        </configuration>
-                    </execution>
-=======
     <pluginRepositories>
         <!-- Configure Sonatype OSS Maven snapshots repository -->
         <pluginRepository>
@@ -437,56 +257,10 @@
                             <goal>test-stop-server</goal>
                         </goals>
                     </execution>
->>>>>>> 7e7c52eb
                 </executions>
             </plugin>
 
             <plugin>
-<<<<<<< HEAD
-                <groupId>net.wasdev.wlp.maven.plugins</groupId>
-                <artifactId>liberty-maven-plugin</artifactId>
-                <version>@pom.version@</version>
-                <extensions>true</extensions>
-                <!-- Specify configuration, executions for liberty-maven-plugin -->
-                <configuration>
-                    <serverName>LibertyProjectServer</serverName>
-                    <assemblyArtifact>
-                        <groupId>${runtimeGroupId}</groupId>
-                        <artifactId>${runtimeArtifactId}</artifactId>
-                        <version>${runtimeVersion}</version>
-                        <type>zip</type>
-                    </assemblyArtifact>
-                    <assemblyInstallDirectory>${project.build.directory}</assemblyInstallDirectory>
-                    <configFile>src/main/liberty/config/server.xml</configFile>
-                    <packageFile>${project.build.directory}/WebsocketServerPackage.jar</packageFile>
-                    <bootstrapProperties>
-                        <default.http.port>9080</default.http.port>
-                        <default.https.port>9443</default.https.port>
-                        <build.directory>${project.build.directory}</build.directory>
-                    </bootstrapProperties>
-                    <features>
-                        <acceptLicense>true</acceptLicense>
-                    </features>
-                    <include>runnable</include>
-                    <installAppPackages>all</installAppPackages>
-                    <appsDirectory>apps</appsDirectory>
-                    <stripVersion>true</stripVersion>
-                    <looseApplication>true</looseApplication>
-                    <skipTestServer>true</skipTestServer>
-                    <!-- configure-arquillian -->
-                    <arquillianProperties>
-                        <verifyApps>${verify.apps}</verifyApps>
-                    </arquillianProperties>
-                    <skipIfArquillianXmlExists>${skip.arquillian.xml}</skipIfArquillianXmlExists>
-                    <!-- end configure-arquillian -->
-                </configuration>
-                <executions>
-                    <execution>
-                        <id>configure-arquillian-xml</id>
-                        <phase>pre-integration-test</phase>
-                        <goals>
-                            <goal>configure-arquillian</goal>
-=======
                 <artifactId>maven-failsafe-plugin</artifactId>
                 <version>2.21.0</version>
                 <configuration>
@@ -505,34 +279,12 @@
                         <phase>verify</phase>
                         <goals>
                             <goal>verify</goal>
->>>>>>> 7e7c52eb
                         </goals>
                     </execution>
                 </executions>
             </plugin>
 
             <plugin>
-<<<<<<< HEAD
-                <artifactId>maven-failsafe-plugin</artifactId>
-                <version>2.22.0</version>
-                <configuration>
-                    <runOrder>alphabetical</runOrder>
-                </configuration>
-                <executions>
-                    <execution>
-                        <id>default-integration-test</id>
-                        <phase>integration-test</phase>
-                        <goals>
-                            <goal>integration-test</goal>
-                        </goals>
-                    </execution>
-                    <execution>
-                        <id>default-verify</id>
-                        <phase>verify</phase>
-                        <goals>
-                            <goal>verify</goal>
-                        </goals>
-=======
                 <artifactId>maven-resources-plugin</artifactId>
                 <version>3.0.2</version>
                 <executions>
@@ -553,34 +305,11 @@
                                 </resource>
                             </resources>
                         </configuration>
->>>>>>> 7e7c52eb
                     </execution>
                 </executions>
             </plugin>
 
             <plugin>
-<<<<<<< HEAD
-                <artifactId>maven-resources-plugin</artifactId>
-                <version>3.0.2</version>
-                <executions>
-                    <execution>
-                        <id>copy-test-resources</id>
-                        <phase>process-test-resources</phase>
-                        <goals>
-                            <goal>copy-resources</goal>
-                        </goals>
-                        <configuration>
-                            <outputDirectory>${project.build.directory}/test-classes</outputDirectory>
-                            <resources>
-                                <resource>
-                                    <directory>src/test-profile-resources</directory>
-                                    <includes>
-                                        <include>${arquillian.xml.to.include}</include>
-                                    </includes>
-                                </resource>
-                            </resources>
-                        </configuration>
-=======
                 <groupId>org.apache.maven.plugins</groupId>
                 <artifactId>maven-antrun-plugin</artifactId>
                 <version>1.8</version>
@@ -607,109 +336,10 @@
                         <goals>
                             <goal>run</goal>
                         </goals>
->>>>>>> 7e7c52eb
                     </execution>
                 </executions>
             </plugin>
 
-<<<<<<< HEAD
-            <plugin>
-                <groupId>org.apache.maven.plugins</groupId>
-                <artifactId>maven-antrun-plugin</artifactId>
-                <version>1.8</version>
-                <executions>
-                    <execution>
-                        <id>compile-and-copy-test-classes</id>
-                        <phase>process-test-resources</phase>
-                        <configuration>
-                            <target>
-                                <property name="build.compiler" value="extJavac" />
-                                <javac srcdir="${project.basedir}/src/test-profile-resources"
-                                    destdir="${project.build.directory}/test-classes" includes="${tests.to.include}"
-                                    classpathref="maven.test.classpath" includeantruntime="false" />
-                            </target>
-                        </configuration>
-                        <goals>
-                            <goal>run</goal>
-                        </goals>
-                    </execution>
-                </executions>
-            </plugin>
-
-        </plugins>
-
-    </build>
-
-    <profiles>
-        <profile>
-            <!-- Should use the arquillian.xml in src/test/resources -->
-            <id>skip-with-xml-managed</id>
-            <properties>
-                <skip.arquillian.xml>true</skip.arquillian.xml>
-                <verify.apps></verify.apps>
-                <tests.to.include>SkipWithXmlIT.java, TransactionRestEndpointIT.java</tests.to.include>
-                <arquillian.xml.to.include>arquillian.xml</arquillian.xml.to.include>
-                <arquillian.launch>liberty_managed</arquillian.launch>
-                <arquillian.container.type>${arquillian.managed.artifact}</arquillian.container.type>
-                <arquillian.container.version>${arquillian.managed.version}</arquillian.container.version>
-            </properties>
-        </profile>
-        <profile>
-            <!-- Should use the XML generated from the configure-arquillian goal -->
-            <id>skip-without-xml-managed</id>
-            <properties>
-                <skip.arquillian.xml>true</skip.arquillian.xml>
-                <verify.apps></verify.apps>
-                <tests.to.include>SkipWithoutXmlIT.java,
-                    TransactionRestEndpointIT.java</tests.to.include>
-                <arquillian.xml.to.include>none</arquillian.xml.to.include>
-                <arquillian.launch>liberty_managed</arquillian.launch>
-                <arquillian.container.type>${arquillian.managed.artifact}</arquillian.container.type>
-                <arquillian.container.version>${arquillian.managed.version}</arquillian.container.version>
-            </properties>
-        </profile>
-        <profile>
-            <!-- Main app should start before test app in console log -->
-            <id>verify-main-app-managed</id>
-            <properties>
-                <skip.arquillian.xml>false</skip.arquillian.xml>
-                <verify.apps>${project.artifactId}</verify.apps>
-                <tests.to.include>TransactionRestEndpointIT.java,
-                    VerifyMainAppIT.java</tests.to.include>
-                <arquillian.xml.to.include>none</arquillian.xml.to.include>
-                <arquillian.launch>liberty_managed</arquillian.launch>
-                <arquillian.container.type>${arquillian.managed.artifact}</arquillian.container.type>
-                <arquillian.container.version>${arquillian.managed.version}</arquillian.container.version>
-            </properties>
-        </profile>
-        <profile>
-            <!-- Should use the arquillian.xml in src/test/resources -->
-            <id>skip-with-xml-remote</id>
-            <properties>
-                <skip.arquillian.xml>true</skip.arquillian.xml>
-                <verify.apps></verify.apps>
-                <tests.to.include>SkipWithXmlIT.java</tests.to.include>
-                <arquillian.xml.to.include>arquillian.xml</arquillian.xml.to.include>
-                <arquillian.launch>liberty_remote</arquillian.launch>
-                <arquillian.container.type>${arquillian.remote.artifact}</arquillian.container.type>
-                <arquillian.container.version>${arquillian.remote.version}</arquillian.container.version>
-            </properties>
-        </profile>
-        <profile>
-            <!-- Should use the XML generated from the configure-arquillian goal -->
-            <id>skip-without-xml-remote</id>
-            <properties>
-                <skip.arquillian.xml>true</skip.arquillian.xml>
-                <verify.apps></verify.apps>
-                <tests.to.include>SkipWithoutXmlIT.java</tests.to.include>
-                <arquillian.xml.to.include>none</arquillian.xml.to.include>
-                <arquillian.launch>liberty_remote</arquillian.launch>
-                <arquillian.container.type>${arquillian.remote.artifact}</arquillian.container.type>
-                <arquillian.container.version>${arquillian.remote.version}</arquillian.container.version>
-            </properties>
-        </profile>
-
-=======
         </plugins>
 
     </build>
@@ -781,7 +411,6 @@
             </properties>
         </profile>
 
->>>>>>> 7e7c52eb
     </profiles>
 
-</project>+</project>
