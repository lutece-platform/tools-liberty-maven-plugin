--- conflicted
+++ resolved
@@ -38,14 +38,7 @@
 
    @Test
    public void manualTestsInvocationTest() throws Exception {
-<<<<<<< HEAD
-      assertFalse(checkLogMessage(10000,  "Press the Enter key to run tests on demand."));
-=======
-
-      if (isWindows) return;
-
       assertFalse(checkLogMessage(30000,  "Press the Enter key to run tests on demand."));
->>>>>>> 8ae5ea73
 
       writer.write("\n");
       writer.flush();
