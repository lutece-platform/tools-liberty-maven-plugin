/*******************************************************************************
 * (c) Copyright IBM Corporation 2022.
 *
 * Licensed under the Apache License, Version 2.0 (the "License");
 * you may not use this file except in compliance with the License.
 * You may obtain a copy of the License at
 *
 *    http://www.apache.org/licenses/LICENSE-2.0
 *
 * Unless required by applicable law or agreed to in writing, software
 * distributed under the License is distributed on an "AS IS" BASIS,
 * WITHOUT WARRANTIES OR CONDITIONS OF ANY KIND, either express or implied.
 * See the License for the specific language governing permissions and
 * limitations under the License.
 *******************************************************************************/
package net.wasdev.wlp.test.dev.it;

import static org.junit.Assert.*;

import java.io.BufferedReader;
import java.io.BufferedWriter;
import java.io.File;
import java.io.FileInputStream;
import java.io.FileNotFoundException;
import java.io.FileReader;
import java.io.FileWriter;
import java.io.IOException;
import java.io.InputStream;
import java.io.OutputStream;
import java.io.OutputStreamWriter;
import java.io.PrintWriter;
import java.nio.charset.Charset;
import java.nio.charset.StandardCharsets;
import java.nio.file.Files;
import java.nio.file.Path;
import java.util.ArrayList;
import java.util.List;
import java.util.Properties;
import java.util.Scanner;
import java.util.Set;
import java.util.concurrent.TimeUnit;

import javax.xml.parsers.DocumentBuilder;
import javax.xml.parsers.DocumentBuilderFactory;
import javax.xml.xpath.XPath;
import javax.xml.xpath.XPathConstants;
import javax.xml.xpath.XPathFactory;

import org.apache.commons.io.input.ReversedLinesFileReader;
import org.apache.maven.shared.utils.io.FileUtils;
import org.w3c.dom.Document;
import org.w3c.dom.Node;
import org.w3c.dom.NodeList;

public class BaseGenerateFeaturesTest {
    static File tempProj;
    static File basicProj;
    static File logFile;
    static File pom;
    static BufferedWriter writer;
    static Process process;
    static File newFeatureFile;
    static File targetDir;
    static String processOutput = "";

    static final String GENERATED_FEATURES_FILE_NAME = "generated-features.xml";
    static final String GENERATED_FEATURES_FILE_PATH = "/src/main/liberty/config/configDropins/overrides/" + GENERATED_FEATURES_FILE_NAME;

    protected static void setUpBeforeTest(String projectRoot) throws IOException, InterruptedException {
        basicProj = new File(projectRoot);
        tempProj = Files.createTempDirectory("temp").toFile();
        assertTrue(tempProj.exists());
        assertTrue(basicProj.exists());

        FileUtils.copyDirectoryStructure(basicProj, tempProj);
        assertTrue(tempProj.listFiles().length > 0);
        logFile = new File(basicProj, "logFile.txt");
        assertTrue(logFile.createNewFile());

        pom = new File(tempProj, "pom.xml");
        assertTrue(pom.exists());

        replaceVersion();
<<<<<<< HEAD
=======
        newFeatureFile = new File(tempProj, GENERATED_FEATURES_FILE_PATH);
>>>>>>> f64fa90f
    }

    protected static void cleanUpAfterTest() throws Exception {
        if (tempProj != null && tempProj.exists()) {
            FileUtils.deleteDirectory(tempProj);
        }
        if (logFile != null && logFile.exists()) {
            assertTrue(logFile.delete());
        }
    }

    /**
     * Runs process and waits for it to finish
     * Times out after 20 seconds
     * 
     * @param command - command to run
     */
    protected static void runProcess(String processCommand) throws IOException, InterruptedException {
        StringBuilder command = new StringBuilder("mvn " + processCommand);
        ProcessBuilder builder = buildProcess(command.toString());
        builder.redirectOutput(logFile);
        builder.redirectError(logFile);
        process = builder.start();
        assertTrue(process.isAlive());

        OutputStream stdin = process.getOutputStream();
        writer = new BufferedWriter(new OutputStreamWriter(stdin));
        // wait for process to finish max 20 seconds
        process.waitFor(20, TimeUnit.SECONDS);
        assertFalse(process.isAlive());

        // save and print process output
        Path path = logFile.toPath();
        Charset charset = StandardCharsets.UTF_8;
        processOutput = new String(Files.readAllBytes(path), charset);
    }

    protected static ProcessBuilder buildProcess(String processCommand) {
        ProcessBuilder builder = new ProcessBuilder();
        builder.directory(tempProj);

        String os = System.getProperty("os.name");
        if (os != null && os.toLowerCase().startsWith("windows")) {
            builder.command("CMD", "/C", processCommand);
        } else {
            builder.command("bash", "-c", processCommand);
        }
        return builder;
    }

    private static void replaceVersion() throws IOException {
        String pluginVersion = System.getProperty("mavenPluginVersion");
        replaceString("SUB_VERSION", pluginVersion, pom);
        String runtimeVersion = System.getProperty("runtimeVersion");
        replaceString("RUNTIME_VERSION", runtimeVersion, pom);
    }

    protected static void replaceString(String str, String replacement, File file) throws IOException {
        Path path = file.toPath();
        Charset charset = StandardCharsets.UTF_8;
        String content = new String(Files.readAllBytes(path), charset);

        content = content.replaceAll(str, replacement);
        Files.write(path, content.getBytes(charset));
    }

    /**
     * Given an configuration XML file return the features in the featureManager
     * element if any
     * 
     * @param file configuration XML file
     * @return list of features, empty list if no features are found
     */
    protected static List<String> readFeatures(File configurationFile) throws Exception {
        List<String> features = new ArrayList<String>();

        // return empty list if file does not exist or is not an XML file
        if (!configurationFile.exists() || !configurationFile.getName().endsWith(".xml")) {
            return features;
        }

        // read configuration xml file
        DocumentBuilderFactory docBuilderFactory = DocumentBuilderFactory.newInstance();
        docBuilderFactory.setIgnoringComments(true);
        docBuilderFactory.setCoalescing(true);
        docBuilderFactory.setIgnoringElementContentWhitespace(true);
        docBuilderFactory.setValidating(false);
        DocumentBuilder documentBuilder = docBuilderFactory.newDocumentBuilder();
        Document doc = documentBuilder.parse(configurationFile);

        XPath xPath = XPathFactory.newInstance().newXPath();
        String expression = "/server/featureManager/feature";
        NodeList nodes = (NodeList) xPath.compile(expression).evaluate(doc, XPathConstants.NODESET);
        for (int i = 0; i < nodes.getLength(); i++) {
            features.add(nodes.item(i).getTextContent());
        }
        return features;
    }

    protected static String getLogTail() throws IOException {
        return getLogTail(logFile);
    }

    protected static String getLogTail(File log) throws IOException {
        int numLines = 100;
        ReversedLinesFileReader object = null;
        try {
        object = new ReversedLinesFileReader(log, StandardCharsets.UTF_8);
        List<String> reversedLines = new ArrayList<String>();

        for (int i = 0; i < numLines; i++) {
            String line = object.readLine();
            if (line == null) {
                break;
            }
            reversedLines.add(line);
        }
        StringBuilder result = new StringBuilder();
        for (int i = reversedLines.size() - 1; i >=0; i--) {
            result.append(reversedLines.get(i) + "\n");
        }
        return "Last "+numLines+" lines of log at "+log.getAbsolutePath()+":\n" + 
            "===================== START =======================\n" + 
            result.toString() +
            "====================== END ========================\n";
        } finally {
            if (object != null) {
                object.close();
            }
        }
    }
}<|MERGE_RESOLUTION|>--- conflicted
+++ resolved
@@ -81,10 +81,7 @@
         assertTrue(pom.exists());
 
         replaceVersion();
-<<<<<<< HEAD
-=======
         newFeatureFile = new File(tempProj, GENERATED_FEATURES_FILE_PATH);
->>>>>>> f64fa90f
     }
 
     protected static void cleanUpAfterTest() throws Exception {
