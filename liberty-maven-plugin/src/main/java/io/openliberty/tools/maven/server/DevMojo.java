/**
 * (C) Copyright IBM Corporation 2019, 2021.
 *
 * Licensed under the Apache License, Version 2.0 (the "License");
 * you may not use this file except in compliance with the License.
 * You may obtain a copy of the License at
 *
 * http://www.apache.org/licenses/LICENSE-2.0
 *
 * Unless required by applicable law or agreed to in writing, software
 * distributed under the License is distributed on an "AS IS" BASIS,
 * WITHOUT WARRANTIES OR CONDITIONS OF ANY KIND, either express or implied.
 * See the License for the specific language governing permissions and
 * limitations under the License.
 */
package io.openliberty.tools.maven.server;

import static org.twdata.maven.mojoexecutor.MojoExecutor.configuration;
import static org.twdata.maven.mojoexecutor.MojoExecutor.element;
import static org.twdata.maven.mojoexecutor.MojoExecutor.executeMojo;
import static org.twdata.maven.mojoexecutor.MojoExecutor.executionEnvironment;
import static org.twdata.maven.mojoexecutor.MojoExecutor.goal;
import static org.twdata.maven.mojoexecutor.MojoExecutor.name;

import java.io.File;
import java.io.IOException;
import java.text.MessageFormat;
import java.util.ArrayList;
import java.util.Collection;
import java.util.Enumeration;
import java.util.HashMap;
import java.util.HashSet;
import java.util.List;
import java.util.Map;
import java.util.Objects;
import java.util.Properties;
import java.util.Set;
import java.util.concurrent.ArrayBlockingQueue;
import java.util.concurrent.ThreadPoolExecutor;
import java.util.concurrent.TimeUnit;

import org.apache.maven.artifact.DependencyResolutionRequiredException;
import org.apache.maven.execution.MavenSession;
import org.apache.maven.execution.ProjectDependencyGraph;
import org.apache.maven.model.Build;
import org.apache.maven.model.Dependency;
import org.apache.maven.model.Plugin;
import org.apache.maven.model.Resource;
import org.apache.maven.plugin.MojoExecutionException;
import org.apache.maven.plugin.MojoFailureException;
import org.apache.maven.plugins.annotations.Component;
import org.apache.maven.plugins.annotations.Mojo;
import org.apache.maven.plugins.annotations.Parameter;
import org.apache.maven.plugins.annotations.ResolutionScope;
import org.apache.maven.project.MavenProject;
import org.apache.maven.project.ProjectBuilder;
import org.apache.maven.project.ProjectBuildingException;
import org.apache.maven.project.ProjectBuildingResult;
import org.codehaus.plexus.util.xml.Xpp3Dom;
import org.twdata.maven.mojoexecutor.MojoExecutor.Element;

import io.openliberty.tools.ant.ServerTask;
import io.openliberty.tools.common.plugins.util.DevUtil;
import io.openliberty.tools.common.plugins.util.JavaCompilerOptions;
import io.openliberty.tools.common.plugins.util.PluginExecutionException;
import io.openliberty.tools.common.plugins.util.PluginScenarioException;
import io.openliberty.tools.common.plugins.util.ServerFeatureUtil;
import io.openliberty.tools.common.plugins.util.ServerStatusUtil;
import io.openliberty.tools.common.plugins.util.ProjectModule;
import io.openliberty.tools.maven.BasicSupport;
import io.openliberty.tools.maven.applications.DeployMojoSupport;
import io.openliberty.tools.maven.utils.ExecuteMojoUtil;

/**
 * Start a liberty server in dev mode import to set ResolutionScope for TEST as
 * it helps build full transitive dependency classpath
 */
@Mojo(name = "dev", requiresDependencyCollection = ResolutionScope.TEST, requiresDependencyResolution = ResolutionScope.TEST)
public class DevMojo extends StartDebugMojoSupport {

    private static final String TEST_RUN_ID_PROPERTY_NAME = "liberty.dev.test.run.id";
    private static final String LIBERTY_HOSTNAME = "liberty.hostname";
    private static final String LIBERTY_HTTP_PORT = "liberty.http.port";
    private static final String LIBERTY_HTTPS_PORT = "liberty.https.port";
    private static final String MICROSHED_HOSTNAME = "microshed_hostname";
    private static final String MICROSHED_HTTP_PORT = "microshed_http_port";
    private static final String MICROSHED_HTTPS_PORT = "microshed_https_port";
    private static final String WLP_USER_DIR_PROPERTY_NAME = "wlp.user.dir";

    DevMojoUtil util = null;

    @Parameter(property = "hotTests", defaultValue = "false")
    private boolean hotTests;

    @Parameter(property = "skipTests", defaultValue = "false")
    private boolean skipTests;

    @Parameter(property = "skipUTs", defaultValue = "false")
    private boolean skipUTs;

    @Parameter(property = "skipITs", defaultValue = "false")
    private boolean skipITs;

    @Parameter(property = "debug", defaultValue = "true")
    private boolean libertyDebug;

    @Parameter(property = "debugPort", defaultValue = "7777")
    private int libertyDebugPort;

    @Parameter(property = "container", defaultValue = "false")
    private boolean container;

    @Parameter(property = "generateFeatures", defaultValue = "true")
    private boolean generateFeatures;

    /**
     * Whether to recompile dependencies. Defaults to false for single module
     * projects and true for multi module projects. Since the default behavior
     * changes between single module and multi module projects, need to accept param
     * as a string.
     */
    @Parameter(property = "recompileDependencies")
    private String recompileDependencies;

    /**
     * Time in seconds to wait before processing Java changes and deletions.
     */
    @Parameter(property = "compileWait", defaultValue = "0.5")
    private double compileWait;

    private int runId = 0;

    private ServerTask serverTask = null;

    private Plugin boostPlugin = null;

    @Component
    protected ProjectBuilder mavenProjectBuilder;

    /**
     * Time in seconds to wait while verifying that the application has started or
     * updated.
     */
    @Parameter(property = "verifyTimeout", defaultValue = "30")
    private int verifyTimeout;

    /**
     * Time in seconds to wait while verifying that the server has started.
     */
    @Parameter(property = "serverStartTimeout", defaultValue = "90")
    private int serverStartTimeout;

    /**
     * comma separated list of app names to wait for
     */
    @Parameter(property = "applications")
    private String applications;

    /**
     * Clean all cached information on server start up.
     */
    @Parameter(property = "clean", defaultValue = "false")
    protected boolean clean;

    /**
     * Poll for file changes instead of using file system notifications (test only).
     */
    @Parameter(property = "pollingTest", defaultValue = "false")
    protected boolean pollingTest;

    /**
     * Dockerfile used to build a Docker image to then start a container with
     */
    @Parameter(property = "dockerfile")
    private File dockerfile;

    /**
     * Context (directory) to use for the Docker build when building the container image
     */
    @Parameter(property = "dockerBuildContext")
    private File dockerBuildContext;

    /**
     * The directory for source files.
     */
    @Parameter(readonly = true, required = true, defaultValue = " ${project.build.sourceDirectory}")
    private String sourceDirectoryString;
    private File sourceDirectory;

    /**
     * The directory for test source files.
     */
    @Parameter(readonly = true, required = true, defaultValue = " ${project.build.testSourceDirectory}")
    private String testSourceDirectoryString;
    private File testSourceDirectory;

    /**
     * The directory for compiled classes.
     */
    @Parameter(readonly = true, required = true, defaultValue = "${project.build.outputDirectory}")
    private File outputDirectory;

    /**
     * The directory for compiled test classes.
     */
    @Parameter(readonly = true, required = true, defaultValue = "${project.build.testOutputDirectory}")
    private File testOutputDirectory;

    /**
     * Additional options for the docker run command when dev mode starts a
     * container.
     */
    @Parameter(property = "dockerRunOpts")
    private String dockerRunOpts;

    /**
     * Specify the amount of time in seconds that dev mode waits for the docker
     * build command to run to completion. Default to 600 seconds.
     */
    @Parameter(property = "dockerBuildTimeout", defaultValue = "600")
    private int dockerBuildTimeout;

    /**
     * If true, the default Docker port mappings are skipped in the docker run
     * command
     */
    @Parameter(property = "skipDefaultPorts", defaultValue = "false")
    private boolean skipDefaultPorts;

    /**
     * If true, preserve the temporary Dockerfile used in the docker build command
     */
    @Parameter(property = "keepTempDockerfile", defaultValue = "false")
    private boolean keepTempDockerfile;

    /**
     * Set the container option.
     * 
     * @param container whether dev mode should use a container
     */
    protected void setContainer(boolean container) {
        // set container variable for DevMojo
        this.container = container;

        // set project property for use in DeployMojoSupport
        project.getProperties().setProperty("container", Boolean.toString(container));
    }

    protected List<File> getResourceDirectories(MavenProject project, File outputDir) {
        // resource directories
        List<File> resourceDirs = new ArrayList<File>();
        if (outputDir.exists()) {
            List<Resource> resources = project.getResources();
            for (Resource resource : resources) {
                File resourceFile = new File(resource.getDirectory());
                if (resourceFile.exists()) {
                    resourceDirs.add(resourceFile);
                }
            }
        }
        if (resourceDirs.isEmpty()) {
            File defaultResourceDir = new File(project.getBasedir(), "src/main/resources");
            log.debug("No resource directory detected, using default directory: " + defaultResourceDir);
            resourceDirs.add(defaultResourceDir);
        }
        return resourceDirs;
    }

    private class DevMojoUtil extends DevUtil {

        Set<String> existingFeatures;
        Map<String, File> libertyDirPropertyFiles = new HashMap<String, File>();
        List<MavenProject> upstreamMavenProjects;

        public DevMojoUtil(File installDir, File userDir, File serverDirectory, File sourceDirectory,
                File testSourceDirectory, File configDirectory, File projectDirectory, File multiModuleProjectDirectory,
                List<File> resourceDirs, JavaCompilerOptions compilerOptions, String mavenCacheLocation,
                List<ProjectModule> upstreamProjects, List<MavenProject> upstreamMavenProjects, boolean recompileDeps,
                File pom, Map<String, List<String>> parentPoms, boolean generateFeatures, Set<String> compileArtifactPaths, Set<String> testArtifactPaths) throws IOException {
            super(new File(project.getBuild().getDirectory()), serverDirectory, sourceDirectory, testSourceDirectory,
                    configDirectory, projectDirectory, multiModuleProjectDirectory, resourceDirs, hotTests, skipTests,
                    skipUTs, skipITs, project.getArtifactId(), serverStartTimeout, verifyTimeout, verifyTimeout,
                    ((long) (compileWait * 1000L)), libertyDebug, false, false, pollingTest, container, dockerfile,
                    dockerBuildContext, dockerRunOpts, dockerBuildTimeout, skipDefaultPorts, compilerOptions,
                    keepTempDockerfile, mavenCacheLocation, upstreamProjects, recompileDeps, project.getPackaging(),
                    pom, parentPoms, generateFeatures, compileArtifactPaths, testArtifactPaths);

            ServerFeatureUtil servUtil = getServerFeatureUtil();
            this.libertyDirPropertyFiles = BasicSupport.getLibertyDirectoryPropertyFiles(installDir, userDir,
                    serverDirectory);
            this.existingFeatures = servUtil.getServerFeatures(serverDirectory, libertyDirPropertyFiles);
            this.upstreamMavenProjects = upstreamMavenProjects;
        }

        @Override
        public void debug(String msg) {
            log.debug(msg);
        }

        @Override
        public void debug(String msg, Throwable e) {
            log.debug(msg, e);
        }

        @Override
        public void debug(Throwable e) {
            log.debug(e);
        }

        @Override
        public void warn(String msg) {
            log.warn(msg);
        }

        @Override
        public void info(String msg) {
            log.info(msg);
        }

        @Override
        public void error(String msg) {
            log.error(msg);
        }

        @Override
        public void error(String msg, Throwable e) {
            log.error(msg, e);
        }

        @Override
        public boolean isDebugEnabled() {
            return log.isDebugEnabled();
        }

        @Override
        public String getServerStartTimeoutExample() {
            return "'mvn liberty:dev -DserverStartTimeout=120'";
        }

        @Override
        public String getProjectName() {
            return project.getArtifactId();
        }

        @Override
        public void libertyCreate() throws PluginExecutionException {
            try {
                if (isUsingBoost()) {
                    log.info("Running boost:package");
                    runBoostMojo("package");
                } else {
                    runLibertyMojoCreate();
                }
            } catch (MojoExecutionException | ProjectBuildingException e) {
                throw new PluginExecutionException(e);
            }
        }

        @Override
        public void libertyGenerateFeatures(Collection<String> classes, boolean optimize) throws PluginExecutionException {
            try {
                if (classes != null) {
                    Element[] classesElem = new Element[classes.size()];
                    int i = 0;
                    for (String classPath : classes) {
                        classesElem[i] = element(name("classFile"), classPath);
                        i++;
                    }
                    runLibertyMojoGenerateFeatures(element(name("classFiles"), classesElem), optimize);
                } else {
                    runLibertyMojoGenerateFeatures(null, optimize);
                }
            } catch (MojoExecutionException e) {
                // TODO: Check to see if all errors from generateFeatures goal end up here
                throw new PluginExecutionException(e);
            }
        }

        @Override
        public void libertyInstallFeature() throws PluginExecutionException {
            try {
                runLibertyMojoInstallFeature(null, container ? super.getContainerName() : null);
            } catch (MojoExecutionException e) {
                throw new PluginExecutionException(e);
            }
        }

        @Override
        public void libertyDeploy() throws PluginExecutionException {
            try {
                runLibertyMojoDeploy();
            } catch (MojoExecutionException e) {
                throw new PluginExecutionException(e);
            }
        }

        @Override
        public void stopServer() {
            super.serverFullyStarted.set(false);

            if (container) {
                // TODO stop the container instead
                return;
            }
            try {
                ServerTask serverTask = initializeJava();
                serverTask.setOperation("stop");
                serverTask.execute();
            } catch (Exception e) {
                log.warn(MessageFormat.format(messages.getString("warn.server.stopped"), serverName));
            }
        }

        @Override
        public ServerTask getServerTask() throws Exception {
            if (serverTask != null) {
                return serverTask;
            } else {
                // Setup server task
                serverTask = initializeJava();
                copyConfigFiles();
                serverTask.setClean(clean);
                if (libertyDebug) {
                    setLibertyDebugPort(libertyDebugPort);

                    // set environment variables for server start task
                    serverTask.setOperation("debug");
                    serverTask.setEnvironmentVariables(getDebugEnvironmentVariables());
                } else {
                    serverTask.setOperation("run");
                }

                return serverTask;
            }
        }

        private Properties getPropertiesWithKeyPrefix(Properties p, String prefix) {
            Properties result = new Properties();
            if (p != null) {
                Enumeration<?> e = p.propertyNames();
                while (e.hasMoreElements()) {
                    String key = (String) e.nextElement();
                    if (key.startsWith(prefix)) {
                        result.put(key, p.get(key));
                    }
                }
            }
            return result;
        }

        private List<Dependency> getEsaDependency(List<Dependency> dependencies) {
            List<Dependency> deps = new ArrayList<Dependency>();
            if (dependencies != null) {
                for (Dependency d : dependencies) {
                    if ("esa".equals(d.getType())) {
                        deps.add(d);
                    }
                }
            }
            return deps;
        }
        private List<Dependency> getCompileDependency(List<Dependency> dependencies) {
            List<Dependency> deps = new ArrayList<Dependency>();
            if (dependencies != null) {
                for (Dependency d : dependencies) {
                    if ("compile".equals(d.getScope())) {
                        deps.add(d);
                    }
                }
            }
            return deps;
        }

        private static final String LIBERTY_BOOTSTRAP_PROP = "liberty.bootstrap.";
        private static final String LIBERTY_JVM_PROP = "liberty.jvm.";
        private static final String LIBERTY_ENV_PROP = "liberty.env.";
        private static final String LIBERTY_VAR_PROP = "liberty.var.";
        private static final String LIBERTY_DEFAULT_VAR_PROP = "liberty.defaultVar.";

        private boolean hasServerPropertyChanged(MavenProject project, MavenProject backupProject) {
            Properties projProp = project.getProperties();
            Properties backupProjProp = backupProject.getProperties();

            if (!Objects.equals(getPropertiesWithKeyPrefix(projProp, LIBERTY_BOOTSTRAP_PROP),
                    getPropertiesWithKeyPrefix(backupProjProp, LIBERTY_BOOTSTRAP_PROP))) {
                return true;
            }

            if (!Objects.equals(getPropertiesWithKeyPrefix(projProp, LIBERTY_JVM_PROP),
                    getPropertiesWithKeyPrefix(backupProjProp, LIBERTY_JVM_PROP))) {
                return true;
            }

            if (!Objects.equals(getPropertiesWithKeyPrefix(projProp, LIBERTY_ENV_PROP),
                    getPropertiesWithKeyPrefix(backupProjProp, LIBERTY_ENV_PROP))) {
                return true;
            }
            return false;
        }

        private boolean hasServerVariableChanged(MavenProject project, MavenProject backupProject) {
            Properties projProp = project.getProperties();
            Properties backupProjProp = backupProject.getProperties();

            if (!Objects.equals(getPropertiesWithKeyPrefix(projProp, LIBERTY_VAR_PROP),
                    getPropertiesWithKeyPrefix(backupProjProp, LIBERTY_VAR_PROP))) {
                return true;
            }
            if (!Objects.equals(getPropertiesWithKeyPrefix(projProp, LIBERTY_DEFAULT_VAR_PROP),
                    getPropertiesWithKeyPrefix(backupProjProp, LIBERTY_DEFAULT_VAR_PROP))) {
                return true;
            }
            return false;
        }

        private boolean restartForLibertyMojoConfigChanged(Xpp3Dom config, Xpp3Dom oldConfig) {
            if (!Objects.equals(config.getChild("bootstrapProperties"), oldConfig.getChild("bootstrapProperties"))) {
                return true;
            } else if (!Objects.equals(config.getChild("bootstrapPropertiesFile"),
                    oldConfig.getChild("bootstrapPropertiesFile"))) {
                return true;
            } else if (!Objects.equals(config.getChild("jvmOptions"), oldConfig.getChild("jvmOptions"))) {
                return true;
            } else if (!Objects.equals(config.getChild("jvmOptionsFile"), oldConfig.getChild("jvmOptionsFile"))) {
                return true;
            } else if (!Objects.equals(config.getChild("serverEnv"), oldConfig.getChild("serverEnv"))) {
                return true;
            } else if (!Objects.equals(config.getChild("serverEnvFile"), oldConfig.getChild("serverEnvFile"))) {
                return true;
            } else if (!Objects.equals(config.getChild("configDirectory"), oldConfig.getChild("configDirectory"))) {
                return true;
            }
            return false;
        }

        @Override
        public boolean updateArtifactPaths(ProjectModule projectModule, boolean redeployCheck, ThreadPoolExecutor executor)
                throws PluginExecutionException {
            try {
                MavenProject upstreamProject = getMavenProject(projectModule.getBuildFile());
                MavenProject backupUpstreamProject = upstreamProject;
                for (MavenProject p : upstreamMavenProjects) {
                    if (buildFile != null && p.getFile().getCanonicalPath().equals(buildFile.getCanonicalPath())) {
                        backupUpstreamProject = p;
                    }
                }

                // TODO rebuild the corresponding module if the compiler options have changed
                JavaCompilerOptions oldCompilerOptions = getMavenCompilerOptions(backupUpstreamProject);
                JavaCompilerOptions compilerOptions = getMavenCompilerOptions(upstreamProject);
                if (!oldCompilerOptions.getOptions().equals(compilerOptions.getOptions())) {
                    log.debug("Maven compiler options have been modified: " + compilerOptions.getOptions());
                    util.getProjectModule(buildFile).setCompilerOptions(compilerOptions);
                }

                Set<String> testArtifactPaths = projectModule.getTestArtifacts();
                Set<String> compileArtifactPaths = projectModule.getCompileArtifacts();

                if (this.parentBuildFiles.isEmpty()) {
                    compileArtifactPaths.clear();
                    testArtifactPaths.clear();
                } else {
                    // remove past artifacts and add the newest calculated (covers the case where a
                    // dependency was deleted)
                    // do not clear list as it may contain dependencies from parent projects
                    // update classpath for dependencies changes
                    testArtifactPaths.removeAll(backupUpstreamProject.getTestClasspathElements());
                    compileArtifactPaths.removeAll(backupUpstreamProject.getCompileClasspathElements());
                }
                testArtifactPaths.addAll(upstreamProject.getTestClasspathElements());
                compileArtifactPaths.addAll(upstreamProject.getCompileClasspathElements());

                // check if project module is a parent project and update child modules' artifacts
                if (!this.parentBuildFiles.isEmpty()
                        && this.parentBuildFiles.containsKey(projectModule.getBuildFile().getCanonicalPath())) {
                    updateArtifactPaths(projectModule.getBuildFile());
                }

                // check if compile dependencies have changed and redeploy if they have
                if (redeployCheck) {
                    // update upstream Maven projects list
                    int index = upstreamMavenProjects.indexOf(backupUpstreamProject);
                    upstreamMavenProjects.set(index, upstreamProject);

                    List<Dependency> deps = upstreamProject.getDependencies();
                    List<Dependency> oldDeps = backupUpstreamProject.getDependencies();
                    if (!deps.equals(oldDeps)) {
                        // detect compile dependency changes
                        if (!getCompileDependency(deps).equals(getCompileDependency(oldDeps))) {
                            runLibertyMojoDeploy();
                        }
                    }
                }
            } catch (ProjectBuildingException | DependencyResolutionRequiredException | IOException
                    | MojoExecutionException e) {
                log.error("An unexpected error occurred while processing changes in " + buildFile.getAbsolutePath()
                        + ": " + e.getMessage());
                log.debug(e);
                return false;
            }
            return true;
        }

        @Override
        public boolean updateArtifactPaths(File buildFile) {
            try {
                MavenProject parentProject = getMavenProject(buildFile);
                updateChildProjectArtifactPaths(buildFile, parentProject.getCompileClasspathElements(),
                        parentProject.getTestClasspathElements());
            } catch (ProjectBuildingException | IOException | DependencyResolutionRequiredException e) {
                log.error("An unexpected error occurred while processing changes in " + buildFile.getAbsolutePath()
                        + ": " + e.getMessage());
                log.debug(e);
                return false;
            }
            return true;
        }

        private void updateChildProjectArtifactPaths(File parentBuildFile, List<String> compileClasspathElements,
                List<String> testClasspathElements) throws IOException, ProjectBuildingException, DependencyResolutionRequiredException {
            // search for child projects
            List<String> childBuildFiles = this.parentBuildFiles.get(parentBuildFile.getCanonicalPath());
            if (childBuildFiles != null) {
                for (String childBuildPath : childBuildFiles) {
                    if (this.parentBuildFiles.containsKey(childBuildPath)) {
                        MavenProject project = getMavenProject(new File(childBuildPath));
                        if (project != null) {
                            compileClasspathElements.addAll(project.getCompileClasspathElements());
                            testClasspathElements.addAll(project.getTestClasspathElements());
                        }
                        updateChildProjectArtifactPaths(new File(childBuildPath), compileClasspathElements,
                                testClasspathElements);
                    } else {
                        // update artifacts on this project
                        Set<String> compileArtifacts = null;
                        Set<String> testArtifacts = null;
                        MavenProject project = null;
                        if (childBuildPath.equals(this.buildFile.getCanonicalPath())) {
                            compileArtifacts = util.getCompileArtifacts();
                            testArtifacts = util.getTestArtifacts();
                            project = getMavenProject(this.buildFile);
                        } else if (getProjectModule(new File(childBuildPath)) != null) {
                            ProjectModule projectModule = getProjectModule(new File(childBuildPath));
                            compileArtifacts = projectModule.getCompileArtifacts();
                            testArtifacts = projectModule.getTestArtifacts();
                            project = getMavenProject(projectModule.getBuildFile());
                        }
                        if (compileArtifacts != null && testArtifacts != null && project != null) {
                            compileArtifacts.clear();
                            testArtifacts.clear();
                            // TODO if a dependency is deleted from a parent project, it will still be in
                            // the child projects classpath elements
                            compileClasspathElements.addAll(project.getCompileClasspathElements());
                            testClasspathElements.addAll(project.getTestClasspathElements());
                            compileArtifacts.addAll(compileClasspathElements);
                            testArtifacts.addAll(testClasspathElements);
                        }
                    }
                }
            }
        }

        private MavenProject getMavenProject(File buildFile) throws ProjectBuildingException {
            ProjectBuildingResult build = mavenProjectBuilder.build(buildFile,
                        session.getProjectBuildingRequest().setResolveDependencies(true));
            return build.getProject();
        }

        @Override
        public boolean recompileBuildFile(File buildFile, Set<String> compileArtifactPaths,
                Set<String> testArtifactPaths, ThreadPoolExecutor executor) throws PluginExecutionException {
            // monitoring project pom.xml file changes in dev mode:
            // - liberty.* properties in project properties section
            // - changes in liberty plugin configuration in the build plugin section
            // - project dependencies changes
            boolean restartServer = false;
            boolean createServer = false;
            boolean installFeature = false;
            boolean redeployApp = false;
            boolean runBoostPackage = false;
            boolean compileDependenciesChanged = false;

            ProjectBuildingResult build;
            try {
                build = mavenProjectBuilder.build(buildFile,
                        session.getProjectBuildingRequest().setResolveDependencies(true));
            } catch (ProjectBuildingException e) {
                log.error("Could not parse pom.xml. " + e.getMessage());
                log.debug(e);
                return false;
            }

            // set the updated project in current session;
            Plugin backupLibertyPlugin = getLibertyPlugin();
            MavenProject backupProject = project;
            project = build.getProject();
            session.setCurrentProject(project);
            Plugin libertyPlugin = getLibertyPlugin();

            try {
                // TODO rebuild the corresponding module if the compiler options have changed
                JavaCompilerOptions oldCompilerOptions = getMavenCompilerOptions(backupProject);
                JavaCompilerOptions compilerOptions = getMavenCompilerOptions(project);
                if (!oldCompilerOptions.getOptions().equals(compilerOptions.getOptions())) {
                    log.debug("Maven compiler options have been modified: " + compilerOptions.getOptions());
                    util.updateJavaCompilerOptions(compilerOptions);
                }

                // Monitoring liberty properties in the pom.xml
                if (hasServerPropertyChanged(project, backupProject)) {
                    restartServer = true;
                }
                if (!restartServer && hasServerVariableChanged(project, backupProject)) {
                    createServer = true;
                }

                // monitoring Liberty plugin configuration changes in dev mode
                Xpp3Dom config;
                Xpp3Dom oldConfig;
                if (!restartServer) {
                    config = ExecuteMojoUtil.getPluginGoalConfig(libertyPlugin, "create", log);
                    oldConfig = ExecuteMojoUtil.getPluginGoalConfig(backupLibertyPlugin, "create", log);
                    if (!Objects.equals(config, oldConfig)) {
                        createServer = true;
                        if (restartForLibertyMojoConfigChanged(config, oldConfig)) {
                            restartServer = true;
                        }
                    }
                }
                config = ExecuteMojoUtil.getPluginGoalConfig(libertyPlugin, "install-feature", log);
                oldConfig = ExecuteMojoUtil.getPluginGoalConfig(backupLibertyPlugin, "install-feature", log);
                if (!Objects.equals(config, oldConfig)) {
                    installFeature = true;
                }
                config = ExecuteMojoUtil.getPluginGoalConfig(libertyPlugin, "deploy", log);
                oldConfig = ExecuteMojoUtil.getPluginGoalConfig(backupLibertyPlugin, "deploy", log);
                if (!Objects.equals(config, oldConfig)) {
                    redeployApp = true;
                }

                List<Dependency> deps = project.getDependencies();
                List<Dependency> oldDeps = backupProject.getDependencies();
                if (!deps.equals(oldDeps)) {
                    runBoostPackage = true;
                    // detect esa dependency changes
                    if (!getEsaDependency(deps).equals(getEsaDependency(oldDeps))) {
                        installFeature = true;
                    }
                    // detect compile dependency changes
                    if (!getCompileDependency(deps).equals(getCompileDependency(oldDeps))) {
                        redeployApp = true;
                        compileDependenciesChanged = true;
                    }
                }
                // update classpath for dependencies changes
                if (this.parentBuildFiles.isEmpty()) {
                    compileArtifactPaths.clear();
                    testArtifactPaths.clear();
                } else {
                    // remove past artifacts and add the newest calculated (covers the case where a
                    // dependency was deleted)
                    // do not clear list as it may contain dependencies from parent projects
                    testArtifactPaths.removeAll(backupProject.getTestClasspathElements());
                    compileArtifactPaths.removeAll(backupProject.getCompileClasspathElements());
                }

                compileArtifactPaths.addAll(project.getCompileClasspathElements());
                testArtifactPaths.addAll(project.getTestClasspathElements());

                if (restartServer) {
                    // - stop Server
                    // - create server or runBoostMojo
                    // - generate the missing features
                    // - install feature
                    // - deploy app
                    // - start server
                    util.restartServer();
                    return true;
                } else {
                    if ((createServer || installFeature) && generateFeatures) {
                        runLibertyMojoGenerateFeatures(null);
                    }
                    if (isUsingBoost() && (createServer || runBoostPackage)) {
                        log.info("Running boost:package");
                        runBoostMojo("package");
                    } else if (createServer) {
                        runLibertyMojoCreate();
                    } else if (redeployApp) {
                        runLibertyMojoDeploy();
                    }
<<<<<<< HEAD
                    // TODO: confirm that a call to generate features is required when a build file is modified 
                    // (ie. changes are not picked up by class file changes)
                    if (compileDependenciesChanged && generateFeatures) {
                        // build file change - provide updated classes and all existing features to binary scanner
                        Collection<String> javaSourceClassPaths = util.getJavaSourceClassPaths();
                        libertyGenerateFeatures(javaSourceClassPaths, false);
                    }
=======
>>>>>>> 7ec9bf19
                    if (installFeature) {
                        runLibertyMojoInstallFeature(null, super.getContainerName());
                    }
                }
                if (!(restartServer || createServer || redeployApp || installFeature || runBoostPackage)) {
                    // pom.xml is changed but not affecting liberty:dev mode. return true with the
                    // updated project set in the session
                    log.debug("changes in the pom.xml are not monitored by dev mode");
                    return true;
                }
            } catch (MojoExecutionException | ProjectBuildingException | DependencyResolutionRequiredException | IOException e) {
                log.error("An unexpected error occurred while processing changes in pom.xml. " + e.getMessage());
                log.debug(e);
                project = backupProject;
                session.setCurrentProject(backupProject);
                return false;
            }
            return true;
        }

        @Override
        public void checkConfigFile(File configFile, File serverDir) {
            try {
                ServerFeatureUtil servUtil = getServerFeatureUtil();
                Set<String> features = servUtil.getServerFeatures(serverDir, libertyDirPropertyFiles);
                if (features != null) {
                    features.removeAll(existingFeatures);
                    if (!features.isEmpty()) {
                        log.info("Configuration features have been added");
                        Element[] featureElems = new Element[features.size() + 1];
                        featureElems[0] = element(name("acceptLicense"), "true");
                        String[] values = features.toArray(new String[features.size()]);
                        for (int i = 0; i < features.size(); i++) {
                            featureElems[i + 1] = element(name("feature"), values[i]);
                        }
                        runLibertyMojoInstallFeature(element(name("features"), featureElems), super.getContainerName());
                        this.existingFeatures.addAll(features);
                    }
                }
            } catch (MojoExecutionException e) {
                log.error("Failed to install features from configuration file", e);
            }
        }

        @Override
        public boolean compile(File dir) {
            try {
                if (dir.equals(sourceDirectory)) {
                    runCompileMojoLogWarning();
                    runMojo("org.apache.maven.plugins", "maven-resources-plugin", "resources");
                }
                if (dir.equals(testSourceDirectory)) {
                    runTestCompileMojoLogWarning();
                    runMojo("org.apache.maven.plugins", "maven-resources-plugin", "testResources");
                }
                return true;
            } catch (MojoExecutionException e) {
                log.error("Unable to compile", e);
                return false;
            }
        }

        @Override
        public boolean compile(File dir, ProjectModule project) {
            MavenProject mavenProject = resolveMavenProject(project.getBuildFile());
            try {
                if (dir.equals(project.getSourceDirectory())) {
                    runCompileMojoLogWarning(mavenProject);
                    runMojoForProject("org.apache.maven.plugins", "maven-resources-plugin", "resources", mavenProject);
                }
                if (dir.equals(project.getTestSourceDirectory())) {
                    runTestCompileMojoLogWarning(mavenProject);
                    runMojoForProject("org.apache.maven.plugins", "maven-resources-plugin", "testResources", mavenProject);
                }
                return true;
            } catch (MojoExecutionException e) {
                log.error("Unable to compile", e);
                return false;
            }
        }

        @Override
        public void runUnitTests(File buildFile) throws PluginExecutionException, PluginScenarioException {
            MavenProject currentProject = resolveMavenProject(buildFile);
            try {
                runTestMojo("org.apache.maven.plugins", "maven-surefire-plugin", "test", currentProject);
                runTestMojo("org.apache.maven.plugins", "maven-surefire-report-plugin", "report-only", currentProject);
            } catch (MojoExecutionException e) {
                Throwable cause = e.getCause();
                if (cause != null && cause instanceof MojoFailureException) {
                    throw new PluginScenarioException("Unit tests failed: " + cause.getLocalizedMessage(), e);
                } else {
                    throw new PluginExecutionException("Failed to run unit tests", e);
                }
            }
        }

        @Override
        public void runIntegrationTests(File buildFile) throws PluginExecutionException, PluginScenarioException {
            MavenProject currentProject = resolveMavenProject(buildFile);
            try {
                runTestMojo("org.apache.maven.plugins", "maven-failsafe-plugin", "integration-test", currentProject);
                runTestMojo("org.apache.maven.plugins", "maven-surefire-report-plugin", "failsafe-report-only", currentProject);
                runTestMojo("org.apache.maven.plugins", "maven-failsafe-plugin", "verify", currentProject);
            } catch (MojoExecutionException e) {
                Throwable cause = e.getCause();
                if (cause != null && cause instanceof MojoFailureException) {
                    throw new PluginScenarioException("Integration tests failed: " + cause.getLocalizedMessage(), e);
                } else {
                    throw new PluginExecutionException("Failed to run integration tests", e);
                }
            }
        }

        @Override
        public void redeployApp() throws PluginExecutionException {
            try {
                runLibertyMojoDeploy();
            } catch (MojoExecutionException e) {
                throw new PluginExecutionException("liberty:deploy goal failed:" + e.getMessage());
            }
        }

        @Override
        public boolean isLooseApplication() {
            // dev mode forces deploy with looseApplication=true, but it only takes effect
            // if packaging is one of the supported loose app types
            return DeployMojoSupport.isSupportedLooseAppType(project.getPackaging());
        }

        @Override
        public boolean isClasspathResolved(File buildFile) {
            MavenProject currentProject = resolveMavenProject(buildFile);
            Set<String> testArtifacts;
            try {
                if (util.isMultiModuleProject()) {
                    ProjectModule projectModule = util.getProjectModule(currentProject.getFile());
                    if (projectModule != null) {
                        testArtifacts = projectModule.getTestArtifacts();
                    } else {
                        // assume this is the main module
                        testArtifacts = util.getTestArtifacts();
                    }
                } else {
                    testArtifacts = util.getTestArtifacts();
                }
                // if project.getArtifacts() is empty but our tracked list of of testArtifacts
                // is not empty, this is a Maven thread error and block tests from running
                // see https://issues.apache.org/jira/browse/MNG-7285
                if (currentProject.getArtifacts().isEmpty() && !testArtifacts.isEmpty()) {
                    return false;
                }
            } catch (IOException e) {
                log.error("Unable to resolve test artifact paths for " + currentProject.getFile()
                        + ". Restart dev mode to ensure classpaths are properly resolved.");
                log.debug(e);
                return false;
            }
            return true;
        }

    }

    private boolean isUsingBoost() {
        return boostPlugin != null;
    }

    @Override
    protected void doExecute() throws Exception {
        if (skip) {
            getLog().info("\nSkipping dev goal.\n");
            return;
        }

        boolean isEar = false;
        if (project.getPackaging().equals("ear")) {
            isEar = true;
        }

        // If there are downstream projects (e.g. other modules depend on this module in the Maven Reactor build order),
        // then skip dev mode on this module but only run compile.
        List<MavenProject> upstreamMavenProjects = new ArrayList<MavenProject>();
        ProjectDependencyGraph graph = session.getProjectDependencyGraph();
        if (graph != null) {
            checkMultiModuleConflicts(graph);

            List<MavenProject> downstreamProjects = graph.getDownstreamProjects(project, true);

            if (!downstreamProjects.isEmpty()) {
                log.debug("Downstream projects: " + downstreamProjects);
                if (isEar) {
                    runMojo("org.apache.maven.plugins", "maven-ear-plugin", "generate-application-xml");
                    runMojo("org.apache.maven.plugins", "maven-resources-plugin", "resources");

                    installEmptyEarIfNotFound(project);
                } else if (project.getPackaging().equals("pom")) {
                    log.debug("Skipping compile/resources on module with pom packaging type");
                } else {
                    purgeLocalRepositoryArtifact();

                    runMojo("org.apache.maven.plugins", "maven-resources-plugin", "resources");
                    runCompileMojoLogWarning();
                }
                return;
            } else {
                // get all upstream projects
                upstreamMavenProjects.addAll(graph.getUpstreamProjects(project, true));
            }

            if (containsPreviousLibertyModule(graph)) {
                // skip this module
                return;
            }
        }

        // get all parent poms
        Map<String, List<String>> parentPoms = new HashMap<String, List<String>>();
        for (MavenProject proj : graph.getAllProjects()) {
            updateParentPoms(parentPoms, proj);
        }

        // default behavior of recompileDependencies
        if (recompileDependencies == null) {
            if (upstreamMavenProjects.isEmpty()) {
                // single module project default to false
                log.debug(
                        "The recompileDependencies parameter was not explicitly set. The default value -DrecompileDependencies=false will be used.");
                recompileDependencies = "false";
            } else {
                // multi module project default to true
                log.debug(
                        "The recompileDependencies parameter was not explicitly set. The default value for multi module projects -DrecompileDependencies=true will be used.");
                recompileDependencies = "true";
            }
        }
        boolean recompileDeps = Boolean.parseBoolean(recompileDependencies);
        if (recompileDeps) {
            if (!upstreamMavenProjects.isEmpty()) {
                log.info("The recompileDependencies parameter is set to \"true\". On a file change all dependent modules will be recompiled.");
            } else {
                log.info("The recompileDependencies parameter is set to \"true\". On a file change the entire project will be recompiled.");
            }
        } else {
            log.info("The recompileDependencies parameter is set to \"false\". On a file change only the affected classes will be recompiled.");
        }

        // Check if this is a Boost application
        boostPlugin = project.getPlugin("org.microshed.boost:boost-maven-plugin");

        processContainerParams();

        if (!container) {
            if (serverDirectory.exists()) {
                if (ServerStatusUtil.isServerRunning(installDirectory, super.outputDirectory, serverName)) {
                    throw new MojoExecutionException("The server " + serverName
                            + " is already running. Terminate all instances of the server before starting dev mode."
                            + " You can stop a server instance with the command 'mvn liberty:stop'.");
                }
            }
        } // else TODO check if the container is already running?

        // create an executor for tests with an additional queue of size 1, so
        // any further changes detected mid-test will be in the following run
        final ThreadPoolExecutor executor = new ThreadPoolExecutor(1, 1, 0L, TimeUnit.MILLISECONDS,
                new ArrayBlockingQueue<Runnable>(1, true));

        if (isEar) {
            runMojo("org.apache.maven.plugins", "maven-ear-plugin", "generate-application-xml");
            runMojo("org.apache.maven.plugins", "maven-resources-plugin", "resources");
        } else if (project.getPackaging().equals("pom")) {
            log.debug("Skipping compile/resources on module with pom packaging type");
        } else {
            runMojo("org.apache.maven.plugins", "maven-resources-plugin", "resources");
            runCompileMojoLogWarning();
            runMojo("org.apache.maven.plugins", "maven-resources-plugin", "testResources");    
            runTestCompileMojoLogWarning();
        }

        sourceDirectory = new File(sourceDirectoryString.trim());
        testSourceDirectory = new File(testSourceDirectoryString.trim());

        ArrayList<File> javaFiles = new ArrayList<File>();
        listFiles(sourceDirectory, javaFiles, ".java");

        ArrayList<File> javaTestFiles = new ArrayList<File>();
        listFiles(testSourceDirectory, javaTestFiles, ".java");

        log.debug("Source directory: " + sourceDirectory);
        log.debug("Output directory: " + outputDirectory);
        log.debug("Test Source directory: " + testSourceDirectory);
        log.debug("Test Output directory: " + testOutputDirectory);

        if (isUsingBoost()) {
            log.info("Running boost:package");
            runBoostMojo("package");
        } else {
            if (generateFeatures) {
                // generate features on startup - provide all classes and only user specified features to binary scanner
                runLibertyMojoGenerateFeatures(null, true);
            }
            runLibertyMojoCreate();
            // If non-container, install features before starting server. Otherwise, user
            // should have "RUN features.sh" in their Dockerfile if they want features to be
            // installed.
            if (!container) {
                runLibertyMojoInstallFeature(null, null);
            }
            runLibertyMojoDeploy();
        }
        // resource directories
        List<File> resourceDirs = getResourceDirectories(project, outputDirectory);

        JavaCompilerOptions compilerOptions = getMavenCompilerOptions(project);

        // collect upstream projects
        List<ProjectModule> upstreamProjects = new ArrayList<ProjectModule>();
        if (!upstreamMavenProjects.isEmpty()) {
            for (MavenProject p : upstreamMavenProjects) {
                // get compiler options for upstream project
                JavaCompilerOptions upstreamCompilerOptions = getMavenCompilerOptions(p);

                Set<String> compileArtifacts = new HashSet<String>();
                Set<String> testArtifacts = new HashSet<String>();
                Build build = p.getBuild();
                File upstreamSourceDir = new File(build.getSourceDirectory());
                File upstreamOutputDir = new File(build.getOutputDirectory());
                File upstreamTestSourceDir = new File(build.getTestSourceDirectory());
                File upstreamTestOutputDir = new File(build.getTestOutputDirectory());
                // resource directories
                List<File> upstreamResourceDirs = getResourceDirectories(p, upstreamOutputDir);

                // properties that are set in the pom file
                Properties props = p.getProperties();

                // properties that are set by user via CLI parameters
                Properties userProps = session.getUserProperties();

                Plugin libertyPlugin = getLibertyPluginForProject(p);
                // use "dev" goal, although we don't expect the skip tests flags to be bound to any goal
                Xpp3Dom config = ExecuteMojoUtil.getPluginGoalConfig(libertyPlugin, "dev", log);
                
                boolean upstreamSkipTests = getBooleanFlag(config, userProps, props, "skipTests");
                boolean upstreamSkipITs = getBooleanFlag(config, userProps, props, "skipITs");
                boolean upstreamSkipUTs = getBooleanFlag(config, userProps, props, "skipUTs");

                // only force skipping unit test for ear modules otherwise honour existing skip
                // test params
                if (p.getPackaging().equals("ear")) {
                    upstreamSkipUTs = true;
                }

                // build list of dependent modules
                List<MavenProject> dependentProjects = graph.getDownstreamProjects(p, true);
                List<File> dependentModules = new ArrayList<File>();
                for (MavenProject depProj : dependentProjects) {
                    dependentModules.add(depProj.getFile());
                }

                ProjectModule upstreamProject = new ProjectModule(p.getFile(), p.getArtifactId(), p.getPackaging(),
                        compileArtifacts, testArtifacts, upstreamSourceDir, upstreamOutputDir, upstreamTestSourceDir,
                        upstreamTestOutputDir, upstreamResourceDirs, upstreamSkipTests, upstreamSkipUTs,
                        upstreamSkipITs, upstreamCompilerOptions, dependentModules);

                upstreamProjects.add(upstreamProject);
            }
        }

        // skip unit tests for ear applications
        if (isEar) {
            skipUTs = true;
        }

        // pom.xml
        File pom = project.getFile();

        // collect artifacts canonical paths in order to build classpath
        Set<String> compileArtifactPaths = new HashSet<String>(project.getCompileClasspathElements());
        Set<String> testArtifactPaths = new HashSet<String>(project.getTestClasspathElements());

        util = new DevMojoUtil(installDirectory, userDirectory, serverDirectory, sourceDirectory, testSourceDirectory,
                configDirectory, project.getBasedir(), multiModuleProjectDirectory, resourceDirs, compilerOptions,
                settings.getLocalRepository(), upstreamProjects, upstreamMavenProjects, recompileDeps, pom, parentPoms, generateFeatures, compileArtifactPaths, testArtifactPaths);
        util.addShutdownHook(executor);
        util.startServer();

        // start watching for keypresses immediately
        util.runHotkeyReaderThread(executor);

        // Note that serverXmlFile can be null. DevUtil will automatically watch
        // all files in the configDirectory,
        // which is where the server.xml is located if a specific serverXmlFile
        // configuration parameter is not specified.
        try {
            util.watchFiles(outputDirectory, testOutputDirectory, executor, serverXmlFile, bootstrapPropertiesFile,
                    jvmOptionsFile);
        } catch (PluginScenarioException e) {
            if (e.getMessage() != null) {
                // a proper message is included in the exception if the server has been stopped
                // by another process
                log.info(e.getMessage());
            }
            return; // enter shutdown hook
        }
    }

    /**
     * Use the following priority ordering for skip test flags: <br>
     * 1. within Liberty Maven plugin’s configuration in a module <br>
     * 2. within Liberty Maven plugin’s configuration in a parent pom’s pluginManagement <br>
     * 3. by command line with -D <br>
     * 4. within a module’s properties <br>
     * 5. within a parent pom’s properties <br>
     * 
     * @param config the config xml that might contain the param as an attribute
     * @param userProps the Maven user properties
     * @param props the Maven project's properties
     * @param param the Boolean parameter to look for
     * @return a boolean in priority order, or null if the param was not found anywhere
     */
    public static boolean getBooleanFlag(Xpp3Dom config, Properties userProps, Properties props, String param) {
        // this handles 1 and 2
        Boolean pluginConfig = parseBooleanIfDefined(getConfigValue(config, param));
        
        // this handles 3
        Boolean userProp = parseBooleanIfDefined(userProps.getProperty(param));
        
        // this handles 4 and 5
        Boolean prop = parseBooleanIfDefined(props.getProperty(param));
        
        return getFirstNonNullValue(pluginConfig, userProp, prop);
    }

    /**
     * Gets the value of the given attribute, or null if the attribute is not found.
     * @param config
     * @param attribute
     * @return
     */
    private static String getConfigValue(Xpp3Dom config, String attribute) {
        return (config.getChild(attribute) == null ? null : config.getChild(attribute).getValue());
    }

    /**
     * Parses a Boolean from a String if the String is not null.  Otherwise returns null.
     * @param value the String to parse
     * @return a Boolean, or null if value is null
     */
    private static Boolean parseBooleanIfDefined(String value) {
        if (value != null) {
            return Boolean.parseBoolean(value);
        }
        return null;
    }

    /**
     * Gets the value of the first Boolean object that is not null, in order from lowest to highest index.
     * @param booleans an array of Boolean objects, some of which may be null
     * @return the value of the first non-null Boolean, or false if everything is null
     */
    public static boolean getFirstNonNullValue(Boolean... booleans) {
        for (Boolean b : booleans) {
            if (b != null) {
                return b.booleanValue();
            }
        }
        return false;
    }

    /**
     * Update map with list of parent poms and their subsequent child poms
     * 
     * @param parentPoms Map of parent poms and subsequent child poms
     * @param proj       MavenProject
     */
    private void updateParentPoms(Map<String, List<String>> parentPoms, MavenProject proj) {
        MavenProject parentProject = proj.getParent();
        try {
            if (parentProject != null) {
                // append to existing list
                if (parentProject.getFile() != null) {
                    List<String> childPoms = parentPoms.get(parentProject.getFile().getCanonicalPath());
                    if (childPoms == null) {
                        childPoms = new ArrayList<String>();
                        childPoms.add(proj.getFile().getCanonicalPath());
                        parentPoms.put(parentProject.getFile().getCanonicalPath(), childPoms);
                    } else {
                        if (!childPoms.contains(proj.getFile().getCanonicalPath())) {
                            childPoms.add(proj.getFile().getCanonicalPath());
                        }
                    }
                    if (parentProject.getParent() != null) {
                        // recursively search for top most parent project
                        updateParentPoms(parentPoms, parentProject);
                    }
                }
            }
        } catch (IOException e) {
            log.error("An unexpected error occurred when trying to resolve " + proj.getFile() + ": " + e.getMessage());
            log.debug(e);
        }
    }

    private JavaCompilerOptions getMavenCompilerOptions(MavenProject currentProject) {
        Plugin plugin = getPluginForProject("org.apache.maven.plugins", "maven-compiler-plugin", currentProject);
        Xpp3Dom configuration = ExecuteMojoUtil.getPluginGoalConfig(plugin, "compile", log);
        JavaCompilerOptions compilerOptions = new JavaCompilerOptions();

        String showWarnings = getCompilerOption(configuration, "showWarnings", "maven.compiler.showWarnings", currentProject);
        if (showWarnings != null) {
            boolean showWarningsBoolean = Boolean.parseBoolean(showWarnings);
            log.debug("Setting showWarnings to " + showWarningsBoolean);
            compilerOptions.setShowWarnings(showWarningsBoolean);
        }

        String source = getCompilerOption(configuration, "source", "maven.compiler.source", currentProject);
        if (source != null) {
            log.debug("Setting compiler source to " + source);
            compilerOptions.setSource(source);
        }

        String target = getCompilerOption(configuration, "target", "maven.compiler.target", currentProject);
        if (target != null) {
            log.debug("Setting compiler target to " + target);
            compilerOptions.setTarget(target);
        }

        String release = getCompilerOption(configuration, "release", "maven.compiler.release", currentProject);
        if (release != null) {
            log.debug("Setting compiler release to " + release);
            compilerOptions.setRelease(release);
        }

        return compilerOptions;
    }

    /**
     * Gets a compiler option's value from CLI parameters, maven-compiler-plugin's
     * configuration or project properties.
     * 
     * @param configuration       The maven-compiler-plugin's configuration from
     *                            pom.xml
     * @param mavenParameterName  The maven-compiler-plugin parameter name to look
     *                            for
     * @param projectPropertyName The project property name to look for, if the
     *                            mavenParameterName's parameter could not be found
     *                            in the plugin configuration.
     * @param currentProject      The current Maven Project
     * @return The compiler option
     */
    private String getCompilerOption(Xpp3Dom configuration, String mavenParameterName, String projectPropertyName,
            MavenProject currentProject) {
        String option = null;
        // CLI parameter takes precedence over plugin configuration
        option = session.getUserProperties().getProperty(projectPropertyName);

        // Plugin configuration takes precedence over project property
        if (option == null && configuration != null) {
            Xpp3Dom child = configuration.getChild(mavenParameterName);
            if (child != null) {
                option = child.getValue();
            }
        }
        if (option == null) {
            option = currentProject.getProperties().getProperty(projectPropertyName);
        }
        return option;
    }

    private void processContainerParams() throws MojoExecutionException {
        if (container) {
            // this also sets the project property for use in DeployMojoSupport
            setContainer(true);
        }
    }

    private MavenProject resolveMavenProject(File buildFile) {
        ProjectBuildingResult build;
        MavenProject currentProject = project; // default to main project
        try {
            if (buildFile != null && !project.getFile().getCanonicalPath().equals(buildFile.getCanonicalPath())) {
                build = mavenProjectBuilder.build(buildFile,
                        session.getProjectBuildingRequest().setResolveDependencies(true));
                // if we can resolve the project associated with build file, run tests on
                // corresponding project
                if (build.getProject() != null) {
                    currentProject = build.getProject();
                }
            }
        } catch (ProjectBuildingException | IOException e) {
            log.error("An unexpected error occurred when trying to run integration tests for "
                    + buildFile.getAbsolutePath() + ": " + e.getMessage());
            log.debug(e);
        }
        return currentProject;
    }

    private void runTestMojo(String groupId, String artifactId, String goal, MavenProject project)
            throws MojoExecutionException {
        Plugin plugin = getPluginForProject(groupId, artifactId, project);
        Xpp3Dom config = ExecuteMojoUtil.getPluginGoalConfig(plugin, goal, log);

        // check if this is a project module or main module
        if (util.isMultiModuleProject()) {
            try {
                Set<String> testArtifacts;
                ProjectModule projectModule = util.getProjectModule(project.getFile());
                if (projectModule != null) {
                    testArtifacts = projectModule.getTestArtifacts();
                } else {
                    // assume this is the main module
                    testArtifacts = util.getTestArtifacts();
                }
                if (goal.equals("test") || goal.equals("integration-test")) {
                    injectClasspathElements(config, testArtifacts, project.getTestClasspathElements());
                }
            } catch (IOException | DependencyResolutionRequiredException e) {
                log.error(
                        "Unable to resolve test artifact paths for " + project.getFile() + ". Restart dev mode to ensure classpaths are properly resolved.");
                log.debug(e);
            }
        }

        if (goal.equals("test")) {
            injectTestId(config);
        } else if (goal.equals("integration-test")) {
            injectTestId(config);
            injectLibertyProperties(config);

            // clean up previous summary file
            File summaryFile = null;
            Xpp3Dom summaryFileElement = config.getChild("summaryFile");
            if (summaryFileElement != null && summaryFileElement.getValue() != null) {
                summaryFile = new File(summaryFileElement.getValue());
            } else {
                summaryFile = new File(project.getBuild().getDirectory(), "failsafe-reports/failsafe-summary.xml");
            }
            try {
                log.debug("Looking for summary file at " + summaryFile.getCanonicalPath());
            } catch (IOException e) {
                log.debug("Unable to resolve summary file " + e.getMessage());
            }
            if (summaryFile.exists()) {
                boolean deleteResult = summaryFile.delete();
                log.debug("Summary file deleted? " + deleteResult);
            } else {
                log.debug("Summary file doesn't exist");
            }
        } else if (goal.equals("failsafe-report-only")) {
            Plugin failsafePlugin = getPluginForProject("org.apache.maven.plugins", "maven-failsafe-plugin", project);
            Xpp3Dom failsafeConfig = ExecuteMojoUtil.getPluginGoalConfig(failsafePlugin, "integration-test", log);
            Xpp3Dom linkXRef = new Xpp3Dom("linkXRef");
            if (failsafeConfig != null) {
                Xpp3Dom reportsDirectoryElement = failsafeConfig.getChild("reportsDirectory");
                if (reportsDirectoryElement != null) {
                    Xpp3Dom reportDirectories = new Xpp3Dom("reportsDirectories");
                    reportDirectories.addChild(reportsDirectoryElement);
                    config.addChild(reportDirectories);
                }
                linkXRef = failsafeConfig.getChild("linkXRef");
                if (linkXRef == null) {
                    linkXRef = new Xpp3Dom("linkXRef");
                }
            }
            linkXRef.setValue("false");
            config.addChild(linkXRef);
        } else if (goal.equals("report-only")) {
            Plugin surefirePlugin = getPluginForProject("org.apache.maven.plugins", "maven-surefire-plugin", project);
            Xpp3Dom surefireConfig = ExecuteMojoUtil.getPluginGoalConfig(surefirePlugin, "test", log);
            Xpp3Dom linkXRef = new Xpp3Dom("linkXRef");
            if (surefireConfig != null) {
                Xpp3Dom reportsDirectoryElement = surefireConfig.getChild("reportsDirectory");
                if (reportsDirectoryElement != null) {
                    Xpp3Dom reportDirectories = new Xpp3Dom("reportsDirectories");
                    reportDirectories.addChild(reportsDirectoryElement);
                    config.addChild(reportDirectories);
                }
                linkXRef = surefireConfig.getChild("linkXRef");
                if (linkXRef == null) {
                    linkXRef = new Xpp3Dom("linkXRef");
                }
            }
            linkXRef.setValue("false");
            config.addChild(linkXRef);
        }

        log.debug("POM file: " + project.getFile() + "\n" + groupId + ":" + artifactId + " " + goal
                + " configuration:\n" + config);
        MavenSession tempSession = session.clone();
        tempSession.setCurrentProject(project);
        executeMojo(plugin, goal(goal), config, executionEnvironment(project, tempSession, pluginManager));
    }

    /**
     * Inject missing test artifacts (usually from upstream modules) for Maven
     * surefire and failsafe plugins
     * 
     * @param config                The configuration element
     * @param testArtifacts         The complete list of test artifacts resolved
     *                              from the build file and upstream build files
     * @param testClasspathElements The list of test artifacts resolved from the
     *                              build file
     */
    private void injectClasspathElements(Xpp3Dom config, Set<String> testArtifacts,
            List<String> testClasspathElements) {
        if (testArtifacts.size() > testClasspathElements.size()) {
            List<String> additionalClassPathElements = new ArrayList<String>();
            additionalClassPathElements.addAll(testArtifacts);
            additionalClassPathElements.removeAll(testClasspathElements);
            Xpp3Dom classpathElement = config.getChild("additionalClasspathElements");
            if (classpathElement == null) {
                classpathElement = new Xpp3Dom("additionalClasspathElements");
            }
            for (String element : additionalClassPathElements) {
                Xpp3Dom childElem = new Xpp3Dom("additionalClasspathElement");
                childElem.setValue(element);
                classpathElement.addChild(childElem);
            }
            config.addChild(classpathElement);
        }
    }

    /**
     * Force change a property so that the checksum calculated by
     * AbstractSurefireMojo is different every time.
     *
     * @param config The configuration element
     */
    private void injectTestId(Xpp3Dom config) {
        Xpp3Dom properties = config.getChild("properties");
        if (properties == null || properties.getChild(TEST_RUN_ID_PROPERTY_NAME) == null) {
            Element e = element(name("properties"), element(name(TEST_RUN_ID_PROPERTY_NAME), String.valueOf(runId++)));
            config.addChild(e.toDom());
        } else {
            properties.getChild(TEST_RUN_ID_PROPERTY_NAME).setValue(String.valueOf(runId++));
        }
    }

    /**
     * Add Liberty system properties for tests to consume.
     *
     * @param config The configuration element
     * @throws MojoExecutionException if the userDirectory canonical path cannot be
     *                                resolved
     */
    private void injectLibertyProperties(Xpp3Dom config) throws MojoExecutionException {
        Xpp3Dom sysProps = config.getChild("systemPropertyVariables");
        if (sysProps == null) {
            Element e = element(name("systemPropertyVariables"));
            sysProps = e.toDom();
            config.addChild(sysProps);
        }
        // don't overwrite existing properties if they are already defined
        addDomPropertyIfNotFound(sysProps, LIBERTY_HOSTNAME, util.getHostName());
        addDomPropertyIfNotFound(sysProps, LIBERTY_HTTP_PORT, util.getHttpPort());
        addDomPropertyIfNotFound(sysProps, LIBERTY_HTTPS_PORT, util.getHttpsPort());
        addDomPropertyIfNotFound(sysProps, MICROSHED_HOSTNAME, util.getHostName());
        addDomPropertyIfNotFound(sysProps, MICROSHED_HTTP_PORT, util.getHttpPort());
        addDomPropertyIfNotFound(sysProps, MICROSHED_HTTPS_PORT, util.getHttpsPort());
        try {
            addDomPropertyIfNotFound(sysProps, WLP_USER_DIR_PROPERTY_NAME, userDirectory.getCanonicalPath());
        } catch (IOException e) {
            throw new MojoExecutionException(
                    "Could not resolve canonical path of userDirectory parameter: " + userDirectory.getAbsolutePath(),
                    e);
        }
    }

    private void addDomPropertyIfNotFound(Xpp3Dom sysProps, String key, String value) {
        if (sysProps.getChild(key) == null && value != null) {
            sysProps.addChild(element(name(key), value).toDom());
        }
    }

    private void runBoostMojo(String goal) throws MojoExecutionException, ProjectBuildingException {

        MavenProject boostProject = this.project;
        MavenSession boostSession = this.session;

        log.debug("plugin version: " + boostPlugin.getVersion());
        executeMojo(boostPlugin, goal(goal), configuration(),
                executionEnvironment(boostProject, boostSession, pluginManager));

    }

    private void listFiles(File directory, List<File> files, String suffix) {
        if (directory != null) {
            // Get all files from a directory.
            File[] fList = directory.listFiles();
            if (fList != null) {
                for (File file : fList) {
                    if (file.isFile() && ((suffix == null) || (file.getName().toLowerCase().endsWith("." + suffix)))) {
                        files.add(file);
                    } else if (file.isDirectory()) {
                        listFiles(file, files, suffix);
                    }
                }
            }
        }
    }

    /**
     * Executes Maven goal passed but sets failOnError to false All errors are
     * logged as warning messages
     * 
     * @param goal         Maven compile goal
     * @param MavenProject Maven project to run compile goal against, null if
     *                     default project is to be used
     * @throws MojoExecutionException
     */
    private void runCompileMojo(String goal, MavenProject mavenProject) throws MojoExecutionException {
        Plugin plugin = getPluginForProject("org.apache.maven.plugins", "maven-compiler-plugin", mavenProject);
        MavenSession tempSession = session.clone();
        tempSession.setCurrentProject(mavenProject);
        MavenProject tempProject = mavenProject;
        Xpp3Dom config = ExecuteMojoUtil.getPluginGoalConfig(plugin, goal, log);
        config = Xpp3Dom.mergeXpp3Dom(configuration(element(name("failOnError"), "false")), config);
        log.info("Running maven-compiler-plugin:" + goal + " on " + tempProject.getFile());
        log.debug("configuration:\n" + config);
        executeMojo(plugin, goal(goal), config, executionEnvironment(tempProject, tempSession, pluginManager));
    }

    /**
     * Executes maven:compile but logs errors as warning messages
     * 
     * @throws MojoExecutionException
     */
    private void runCompileMojoLogWarning() throws MojoExecutionException {
        runCompileMojo("compile", project);
    }

    /**
     * Executes maven:compile but logs errors as warning messages
     * 
     * @throws MojoExecutionException
     */
    private void runCompileMojoLogWarning(MavenProject mavenProject) throws MojoExecutionException {
        runCompileMojo("compile", mavenProject);
    }

    /**
     * Executes maven:testCompile but logs errors as warning messages
     * 
     * @throws MojoExecutionException
     */
    private void runTestCompileMojoLogWarning() throws MojoExecutionException {
        runCompileMojo("testCompile", project);
    }

    /**
     * Executes maven:testCompile but logs errors as warning messages
     * 
     * @throws MojoExecutionException
     */
    private void runTestCompileMojoLogWarning(MavenProject mavenProject) throws MojoExecutionException {
        runCompileMojo("testCompile", mavenProject);
    }

    /**
     * Executes liberty:install-feature unless using Liberty in a container
     * 
     * @throws MojoExecutionException
     */
    @Override
    protected void runLibertyMojoInstallFeature(Element features, String containerName) throws MojoExecutionException {
        super.runLibertyMojoInstallFeature(features, containerName);
    }

    /**
     * Executes liberty:generate-features
     * @throws MojoExecutionException
     */
    @Override
    protected void runLibertyMojoGenerateFeatures(Element classFiles, boolean optimize) throws MojoExecutionException {
        super.runLibertyMojoGenerateFeatures(classFiles, optimize);
    }

    /**
     * Executes liberty:create unless using a container, then just create the
     * necessary server directories
     * 
     * @throws MojoExecutionException
     */
    @Override
    protected void runLibertyMojoCreate() throws MojoExecutionException {
        if (container) {
            log.debug("runLibertyMojoCreate check for installDirectory and serverDirectory");
            if (!installDirectory.isDirectory()) {
                installDirectory.mkdirs();
            }
            if (!serverDirectory.isDirectory()) {
                serverDirectory.mkdirs();
            }
        } else {
            super.runLibertyMojoCreate();
        }
    }
}<|MERGE_RESOLUTION|>--- conflicted
+++ resolved
@@ -777,8 +777,12 @@
                     util.restartServer();
                     return true;
                 } else {
-                    if ((createServer || installFeature) && generateFeatures) {
-                        runLibertyMojoGenerateFeatures(null);
+                    // TODO: confirm that a call to generate features is required when a build file is modified 
+                    // (ie. changes are not picked up by class file changes)
+                    if (compileDependenciesChanged && generateFeatures) {
+                        // build file change - provide updated classes and all existing features to binary scanner
+                        Collection<String> javaSourceClassPaths = util.getJavaSourceClassPaths();
+                        libertyGenerateFeatures(javaSourceClassPaths, false);
                     }
                     if (isUsingBoost() && (createServer || runBoostPackage)) {
                         log.info("Running boost:package");
@@ -788,16 +792,6 @@
                     } else if (redeployApp) {
                         runLibertyMojoDeploy();
                     }
-<<<<<<< HEAD
-                    // TODO: confirm that a call to generate features is required when a build file is modified 
-                    // (ie. changes are not picked up by class file changes)
-                    if (compileDependenciesChanged && generateFeatures) {
-                        // build file change - provide updated classes and all existing features to binary scanner
-                        Collection<String> javaSourceClassPaths = util.getJavaSourceClassPaths();
-                        libertyGenerateFeatures(javaSourceClassPaths, false);
-                    }
-=======
->>>>>>> 7ec9bf19
                     if (installFeature) {
                         runLibertyMojoInstallFeature(null, super.getContainerName());
                     }
