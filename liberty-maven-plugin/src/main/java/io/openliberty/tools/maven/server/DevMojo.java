/**
 * (C) Copyright IBM Corporation 2019, 2021.
 *
 * Licensed under the Apache License, Version 2.0 (the "License");
 * you may not use this file except in compliance with the License.
 * You may obtain a copy of the License at
 *
 * http://www.apache.org/licenses/LICENSE-2.0
 *
 * Unless required by applicable law or agreed to in writing, software
 * distributed under the License is distributed on an "AS IS" BASIS,
 * WITHOUT WARRANTIES OR CONDITIONS OF ANY KIND, either express or implied.
 * See the License for the specific language governing permissions and
 * limitations under the License.
 */
package io.openliberty.tools.maven.server;

import static org.twdata.maven.mojoexecutor.MojoExecutor.configuration;
import static org.twdata.maven.mojoexecutor.MojoExecutor.element;
import static org.twdata.maven.mojoexecutor.MojoExecutor.executeMojo;
import static org.twdata.maven.mojoexecutor.MojoExecutor.executionEnvironment;
import static org.twdata.maven.mojoexecutor.MojoExecutor.goal;
import static org.twdata.maven.mojoexecutor.MojoExecutor.name;

import java.io.File;
import java.io.IOException;
import java.text.MessageFormat;
import java.util.ArrayList;
import java.util.Enumeration;
import java.util.HashMap;
import java.util.HashSet;
import java.util.List;
import java.util.Map;
import java.util.Objects;
import java.util.Properties;
import java.util.Set;
import java.util.concurrent.ArrayBlockingQueue;
import java.util.concurrent.ThreadPoolExecutor;
import java.util.concurrent.TimeUnit;

import org.apache.maven.artifact.DependencyResolutionRequiredException;
import org.apache.maven.execution.MavenSession;
import org.apache.maven.execution.ProjectDependencyGraph;
import org.apache.maven.model.Build;
import org.apache.maven.model.Dependency;
import org.apache.maven.model.Plugin;
import org.apache.maven.model.Resource;
import org.apache.maven.plugin.MojoExecutionException;
import org.apache.maven.plugin.MojoFailureException;
import org.apache.maven.plugins.annotations.Component;
import org.apache.maven.plugins.annotations.Mojo;
import org.apache.maven.plugins.annotations.Parameter;
import org.apache.maven.plugins.annotations.ResolutionScope;
import org.apache.maven.project.MavenProject;
import org.apache.maven.project.ProjectBuilder;
import org.apache.maven.project.ProjectBuildingException;
import org.apache.maven.project.ProjectBuildingResult;
import org.codehaus.plexus.util.xml.Xpp3Dom;
import org.twdata.maven.mojoexecutor.MojoExecutor.Element;

import io.openliberty.tools.ant.ServerTask;
import io.openliberty.tools.common.plugins.util.DevUtil;
import io.openliberty.tools.common.plugins.util.JavaCompilerOptions;
import io.openliberty.tools.common.plugins.util.PluginExecutionException;
import io.openliberty.tools.common.plugins.util.PluginScenarioException;
import io.openliberty.tools.common.plugins.util.ServerFeatureUtil;
import io.openliberty.tools.common.plugins.util.ServerStatusUtil;
import io.openliberty.tools.common.plugins.util.ProjectModule;
import io.openliberty.tools.maven.BasicSupport;
import io.openliberty.tools.maven.applications.DeployMojoSupport;
import io.openliberty.tools.maven.utils.ExecuteMojoUtil;

/**
 * Start a liberty server in dev mode import to set ResolutionScope for TEST as
 * it helps build full transitive dependency classpath
 */
@Mojo(name = "dev", requiresDependencyCollection = ResolutionScope.TEST, requiresDependencyResolution = ResolutionScope.TEST)
public class DevMojo extends StartDebugMojoSupport {

    private static final String TEST_RUN_ID_PROPERTY_NAME = "liberty.dev.test.run.id";
    private static final String LIBERTY_HOSTNAME = "liberty.hostname";
    private static final String LIBERTY_HTTP_PORT = "liberty.http.port";
    private static final String LIBERTY_HTTPS_PORT = "liberty.https.port";
    private static final String MICROSHED_HOSTNAME = "microshed_hostname";
    private static final String MICROSHED_HTTP_PORT = "microshed_http_port";
    private static final String MICROSHED_HTTPS_PORT = "microshed_https_port";
    private static final String WLP_USER_DIR_PROPERTY_NAME = "wlp.user.dir";

    DevMojoUtil util = null;

    @Parameter(property = "hotTests", defaultValue = "false")
    private boolean hotTests;

    @Parameter(property = "skipTests", defaultValue = "false")
    private boolean skipTests;

    @Parameter(property = "skipUTs", defaultValue = "false")
    private boolean skipUTs;

    @Parameter(property = "skipITs", defaultValue = "false")
    private boolean skipITs;

    @Parameter(property = "debug", defaultValue = "true")
    private boolean libertyDebug;

    @Parameter(property = "debugPort", defaultValue = "7777")
    private int libertyDebugPort;

    @Parameter(property = "container", defaultValue = "false")
    private boolean container;

    @Parameter(property = "generateFeatures", defaultValue = "true")
    private boolean generateFeatures;

    /**
     * Whether to recompile dependencies. Defaults to false for single module
     * projects and true for multi module projects. Since the default behavior
     * changes between single module and multi module projects, need to accept param
     * as a string.
     */
    @Parameter(property = "recompileDependencies")
    private String recompileDependencies;

    /**
     * Time in seconds to wait before processing Java changes and deletions.
     */
    @Parameter(property = "compileWait", defaultValue = "0.5")
    private double compileWait;

    private int runId = 0;

    private ServerTask serverTask = null;

    private Plugin boostPlugin = null;

    @Component
    protected ProjectBuilder mavenProjectBuilder;

    /**
     * Time in seconds to wait while verifying that the application has started or
     * updated.
     */
    @Parameter(property = "verifyTimeout", defaultValue = "30")
    private int verifyTimeout;

    /**
     * Time in seconds to wait while verifying that the server has started.
     */
    @Parameter(property = "serverStartTimeout", defaultValue = "90")
    private int serverStartTimeout;

    /**
     * comma separated list of app names to wait for
     */
    @Parameter(property = "applications")
    private String applications;

    /**
     * Clean all cached information on server start up.
     */
    @Parameter(property = "clean", defaultValue = "false")
    protected boolean clean;

    /**
     * Poll for file changes instead of using file system notifications (test only).
     */
    @Parameter(property = "pollingTest", defaultValue = "false")
    protected boolean pollingTest;

    /**
     * Dockerfile used to build a Docker image to then start a container with
     */
    @Parameter(property = "dockerfile")
    private File dockerfile;

    /**
     * Context (directory) to use for the Docker build when building the container image
     */
    @Parameter(property = "dockerBuildContext")
    private File dockerBuildContext;

    /**
     * The directory for source files.
     */
    @Parameter(readonly = true, required = true, defaultValue = " ${project.build.sourceDirectory}")
    private String sourceDirectoryString;
    private File sourceDirectory;

    /**
     * The directory for test source files.
     */
    @Parameter(readonly = true, required = true, defaultValue = " ${project.build.testSourceDirectory}")
    private String testSourceDirectoryString;
    private File testSourceDirectory;

    /**
     * The directory for compiled classes.
     */
    @Parameter(readonly = true, required = true, defaultValue = "${project.build.outputDirectory}")
    private File outputDirectory;

    /**
     * The directory for compiled test classes.
     */
    @Parameter(readonly = true, required = true, defaultValue = "${project.build.testOutputDirectory}")
    private File testOutputDirectory;

    /**
     * Additional options for the docker run command when dev mode starts a
     * container.
     */
    @Parameter(property = "dockerRunOpts")
    private String dockerRunOpts;

    /**
     * Specify the amount of time in seconds that dev mode waits for the docker
     * build command to run to completion. Default to 600 seconds.
     */
    @Parameter(property = "dockerBuildTimeout", defaultValue = "600")
    private int dockerBuildTimeout;

    /**
     * If true, the default Docker port mappings are skipped in the docker run
     * command
     */
    @Parameter(property = "skipDefaultPorts", defaultValue = "false")
    private boolean skipDefaultPorts;

    /**
     * If true, preserve the temporary Dockerfile used in the docker build command
     */
    @Parameter(property = "keepTempDockerfile", defaultValue = "false")
    private boolean keepTempDockerfile;

    /**
     * Set the container option.
     * 
     * @param container whether dev mode should use a container
     */
    protected void setContainer(boolean container) {
        // set container variable for DevMojo
        this.container = container;

        // set project property for use in DeployMojoSupport
        project.getProperties().setProperty("container", Boolean.toString(container));
    }

    protected List<File> getResourceDirectories(MavenProject project, File outputDir) {
        // resource directories
        List<File> resourceDirs = new ArrayList<File>();
        if (outputDir.exists()) {
            List<Resource> resources = project.getResources();
            for (Resource resource : resources) {
                File resourceFile = new File(resource.getDirectory());
                if (resourceFile.exists()) {
                    resourceDirs.add(resourceFile);
                }
            }
        }
        if (resourceDirs.isEmpty()) {
            File defaultResourceDir = new File(project.getBasedir(), "src/main/resources");
            log.debug("No resource directory detected, using default directory: " + defaultResourceDir);
            resourceDirs.add(defaultResourceDir);
        }
        return resourceDirs;
    }

    private class DevMojoUtil extends DevUtil {

        Set<String> existingFeatures;
        Map<String, File> libertyDirPropertyFiles = new HashMap<String, File>();
        List<MavenProject> upstreamMavenProjects;

        public DevMojoUtil(File installDir, File userDir, File serverDirectory, File sourceDirectory,
                File testSourceDirectory, File configDirectory, File projectDirectory, File multiModuleProjectDirectory,
                List<File> resourceDirs, JavaCompilerOptions compilerOptions, String mavenCacheLocation,
                List<ProjectModule> upstreamProjects, List<MavenProject> upstreamMavenProjects, boolean recompileDeps,
<<<<<<< HEAD
                File pom, Map<String, List<String>> parentPoms, boolean generateFeatures) throws IOException {
=======
                File pom, Map<String, List<String>> parentPoms, Set<String> compileArtifactPaths, Set<String> testArtifactPaths) throws IOException {
>>>>>>> 26abcc3d
            super(new File(project.getBuild().getDirectory()), serverDirectory, sourceDirectory, testSourceDirectory,
                    configDirectory, projectDirectory, multiModuleProjectDirectory, resourceDirs, hotTests, skipTests,
                    skipUTs, skipITs, project.getArtifactId(), serverStartTimeout, verifyTimeout, verifyTimeout,
                    ((long) (compileWait * 1000L)), libertyDebug, false, false, pollingTest, container, dockerfile,
                    dockerBuildContext, dockerRunOpts, dockerBuildTimeout, skipDefaultPorts, compilerOptions,
                    keepTempDockerfile, mavenCacheLocation, upstreamProjects, recompileDeps, project.getPackaging(),
<<<<<<< HEAD
                    pom, parentPoms, generateFeatures);
=======
                    pom, parentPoms, compileArtifactPaths, testArtifactPaths);
>>>>>>> 26abcc3d

            ServerFeature servUtil = getServerFeatureUtil();
            this.libertyDirPropertyFiles = BasicSupport.getLibertyDirectoryPropertyFiles(installDir, userDir,
                    serverDirectory);
            this.existingFeatures = servUtil.getServerFeatures(serverDirectory, libertyDirPropertyFiles);
            this.upstreamMavenProjects = upstreamMavenProjects;
        }

        @Override
        public void debug(String msg) {
            log.debug(msg);
        }

        @Override
        public void debug(String msg, Throwable e) {
            log.debug(msg, e);
        }

        @Override
        public void debug(Throwable e) {
            log.debug(e);
        }

        @Override
        public void warn(String msg) {
            log.warn(msg);
        }

        @Override
        public void info(String msg) {
            log.info(msg);
        }

        @Override
        public void error(String msg) {
            log.error(msg);
        }

        @Override
        public void error(String msg, Throwable e) {
            log.error(msg, e);
        }

        @Override
        public boolean isDebugEnabled() {
            return log.isDebugEnabled();
        }

        @Override
        public String getServerStartTimeoutExample() {
            return "'mvn liberty:dev -DserverStartTimeout=120'";
        }

        @Override
        public String getProjectName() {
            return project.getArtifactId();
        }

        @Override
        public void libertyCreate() throws PluginExecutionException {
            try {
                if (isUsingBoost()) {
                    log.info("Running boost:package");
                    runBoostMojo("package");
                } else {
                    runLibertyMojoCreate();
                }
            } catch (MojoExecutionException | ProjectBuildingException e) {
                throw new PluginExecutionException(e);
            }
        }

        @Override
        public void libertyGenerateFeatures() throws PluginExecutionException {
            try {
                runLibertyMojoGenerateFeatures();
            } catch (MojoExecutionException e) {
                throw new PluginExecutionException(e);
            }
        }

        @Override
        public void libertyInstallFeature() throws PluginExecutionException {
            try {
                runLibertyMojoInstallFeature(null, container ? super.getContainerName() : null);
            } catch (MojoExecutionException e) {
                throw new PluginExecutionException(e);
            }
        }

        @Override
        public void libertyDeploy() throws PluginExecutionException {
            try {
                runLibertyMojoDeploy();
            } catch (MojoExecutionException e) {
                throw new PluginExecutionException(e);
            }
        }

        @Override
        public void stopServer() {
            super.serverFullyStarted.set(false);

            if (container) {
                // TODO stop the container instead
                return;
            }
            try {
                ServerTask serverTask = initializeJava();
                serverTask.setOperation("stop");
                serverTask.execute();
            } catch (Exception e) {
                log.warn(MessageFormat.format(messages.getString("warn.server.stopped"), serverName));
            }
        }

        @Override
        public ServerTask getServerTask() throws Exception {
            if (serverTask != null) {
                return serverTask;
            } else {
                // Setup server task
                serverTask = initializeJava();
                copyConfigFiles();
                serverTask.setClean(clean);
                if (libertyDebug) {
                    setLibertyDebugPort(libertyDebugPort);

                    // set environment variables for server start task
                    serverTask.setOperation("debug");
                    serverTask.setEnvironmentVariables(getDebugEnvironmentVariables());
                } else {
                    serverTask.setOperation("run");
                }

                return serverTask;
            }
        }

        private Properties getPropertiesWithKeyPrefix(Properties p, String prefix) {
            Properties result = new Properties();
            if (p != null) {
                Enumeration<?> e = p.propertyNames();
                while (e.hasMoreElements()) {
                    String key = (String) e.nextElement();
                    if (key.startsWith(prefix)) {
                        result.put(key, p.get(key));
                    }
                }
            }
            return result;
        }

        private List<Dependency> getEsaDependency(List<Dependency> dependencies) {
            List<Dependency> deps = new ArrayList<Dependency>();
            if (dependencies != null) {
                for (Dependency d : dependencies) {
                    if ("esa".equals(d.getType())) {
                        deps.add(d);
                    }
                }
            }
            return deps;
        }
        private List<Dependency> getCompileDependency(List<Dependency> dependencies) {
            List<Dependency> deps = new ArrayList<Dependency>();
            if (dependencies != null) {
                for (Dependency d : dependencies) {
                    if ("compile".equals(d.getScope())) {
                        deps.add(d);
                    }
                }
            }
            return deps;
        }

        private static final String LIBERTY_BOOTSTRAP_PROP = "liberty.bootstrap.";
        private static final String LIBERTY_JVM_PROP = "liberty.jvm.";
        private static final String LIBERTY_ENV_PROP = "liberty.env.";
        private static final String LIBERTY_VAR_PROP = "liberty.var.";
        private static final String LIBERTY_DEFAULT_VAR_PROP = "liberty.defaultVar.";

        private boolean hasServerPropertyChanged(MavenProject project, MavenProject backupProject) {
            Properties projProp = project.getProperties();
            Properties backupProjProp = backupProject.getProperties();

            if (!Objects.equals(getPropertiesWithKeyPrefix(projProp, LIBERTY_BOOTSTRAP_PROP),
                    getPropertiesWithKeyPrefix(backupProjProp, LIBERTY_BOOTSTRAP_PROP))) {
                return true;
            }

            if (!Objects.equals(getPropertiesWithKeyPrefix(projProp, LIBERTY_JVM_PROP),
                    getPropertiesWithKeyPrefix(backupProjProp, LIBERTY_JVM_PROP))) {
                return true;
            }

            if (!Objects.equals(getPropertiesWithKeyPrefix(projProp, LIBERTY_ENV_PROP),
                    getPropertiesWithKeyPrefix(backupProjProp, LIBERTY_ENV_PROP))) {
                return true;
            }
            return false;
        }

        private boolean hasServerVariableChanged(MavenProject project, MavenProject backupProject) {
            Properties projProp = project.getProperties();
            Properties backupProjProp = backupProject.getProperties();

            if (!Objects.equals(getPropertiesWithKeyPrefix(projProp, LIBERTY_VAR_PROP),
                    getPropertiesWithKeyPrefix(backupProjProp, LIBERTY_VAR_PROP))) {
                return true;
            }
            if (!Objects.equals(getPropertiesWithKeyPrefix(projProp, LIBERTY_DEFAULT_VAR_PROP),
                    getPropertiesWithKeyPrefix(backupProjProp, LIBERTY_DEFAULT_VAR_PROP))) {
                return true;
            }
            return false;
        }

        private boolean restartForLibertyMojoConfigChanged(Xpp3Dom config, Xpp3Dom oldConfig) {
            if (!Objects.equals(config.getChild("bootstrapProperties"), oldConfig.getChild("bootstrapProperties"))) {
                return true;
            } else if (!Objects.equals(config.getChild("bootstrapPropertiesFile"),
                    oldConfig.getChild("bootstrapPropertiesFile"))) {
                return true;
            } else if (!Objects.equals(config.getChild("jvmOptions"), oldConfig.getChild("jvmOptions"))) {
                return true;
            } else if (!Objects.equals(config.getChild("jvmOptionsFile"), oldConfig.getChild("jvmOptionsFile"))) {
                return true;
            } else if (!Objects.equals(config.getChild("serverEnv"), oldConfig.getChild("serverEnv"))) {
                return true;
            } else if (!Objects.equals(config.getChild("serverEnvFile"), oldConfig.getChild("serverEnvFile"))) {
                return true;
            } else if (!Objects.equals(config.getChild("configDirectory"), oldConfig.getChild("configDirectory"))) {
                return true;
            }
            return false;
        }

        @Override
        public boolean updateArtifactPaths(ProjectModule projectModule, boolean redeployCheck, ThreadPoolExecutor executor)
                throws PluginExecutionException {
            try {
                MavenProject upstreamProject = getMavenProject(projectModule.getBuildFile());
                MavenProject backupUpstreamProject = upstreamProject;
                for (MavenProject p : upstreamMavenProjects) {
                    if (buildFile != null && p.getFile().getCanonicalPath().equals(buildFile.getCanonicalPath())) {
                        backupUpstreamProject = p;
                    }
                }

                // TODO rebuild the corresponding module if the compiler options have changed
                JavaCompilerOptions oldCompilerOptions = getMavenCompilerOptions(backupUpstreamProject);
                JavaCompilerOptions compilerOptions = getMavenCompilerOptions(upstreamProject);
                if (!oldCompilerOptions.getOptions().equals(compilerOptions.getOptions())) {
                    log.debug("Maven compiler options have been modified: " + compilerOptions.getOptions());
                    util.getProjectModule(buildFile).setCompilerOptions(compilerOptions);
                }

                Set<String> testArtifactPaths = projectModule.getTestArtifacts();
                Set<String> compileArtifactPaths = projectModule.getCompileArtifacts();

                if (this.parentBuildFiles.isEmpty()) {
                    compileArtifactPaths.clear();
                    testArtifactPaths.clear();
                } else {
                    // remove past artifacts and add the newest calculated (covers the case where a
                    // dependency was deleted)
                    // do not clear list as it may contain dependencies from parent projects
                    // update classpath for dependencies changes
                    testArtifactPaths.removeAll(backupUpstreamProject.getTestClasspathElements());
                    compileArtifactPaths.removeAll(backupUpstreamProject.getCompileClasspathElements());
                }
                testArtifactPaths.addAll(upstreamProject.getTestClasspathElements());
                compileArtifactPaths.addAll(upstreamProject.getCompileClasspathElements());

                // check if project module is a parent project and update child modules' artifacts
                if (!this.parentBuildFiles.isEmpty()
                        && this.parentBuildFiles.containsKey(projectModule.getBuildFile().getCanonicalPath())) {
                    updateArtifactPaths(projectModule.getBuildFile());
                }

                // check if compile dependencies have changed and redeploy if they have
                if (redeployCheck) {
                    // update upstream Maven projects list
                    int index = upstreamMavenProjects.indexOf(backupUpstreamProject);
                    upstreamMavenProjects.set(index, upstreamProject);

                    List<Dependency> deps = upstreamProject.getDependencies();
                    List<Dependency> oldDeps = backupUpstreamProject.getDependencies();
                    if (!deps.equals(oldDeps)) {
                        // detect compile dependency changes
                        if (!getCompileDependency(deps).equals(getCompileDependency(oldDeps))) {
                            runLibertyMojoDeploy();
                        }
                    }
                }
            } catch (ProjectBuildingException | DependencyResolutionRequiredException | IOException
                    | MojoExecutionException e) {
                log.error("An unexpected error occurred while processing changes in " + buildFile.getAbsolutePath()
                        + ": " + e.getMessage());
                log.debug(e);
                return false;
            }
            return true;
        }

        @Override
        public boolean updateArtifactPaths(File buildFile) {
            try {
                MavenProject parentProject = getMavenProject(buildFile);
                updateChildProjectArtifactPaths(buildFile, parentProject.getCompileClasspathElements(),
                        parentProject.getTestClasspathElements());
            } catch (ProjectBuildingException | IOException | DependencyResolutionRequiredException e) {
                log.error("An unexpected error occurred while processing changes in " + buildFile.getAbsolutePath()
                        + ": " + e.getMessage());
                log.debug(e);
                return false;
            }
            return true;
        }

        private void updateChildProjectArtifactPaths(File parentBuildFile, List<String> compileClasspathElements,
                List<String> testClasspathElements) throws IOException, ProjectBuildingException, DependencyResolutionRequiredException {
            // search for child projects
            List<String> childBuildFiles = this.parentBuildFiles.get(parentBuildFile.getCanonicalPath());
            if (childBuildFiles != null) {
                for (String childBuildPath : childBuildFiles) {
                    if (this.parentBuildFiles.containsKey(childBuildPath)) {
                        MavenProject project = getMavenProject(new File(childBuildPath));
                        if (project != null) {
                            compileClasspathElements.addAll(project.getCompileClasspathElements());
                            testClasspathElements.addAll(project.getTestClasspathElements());
                        }
                        updateChildProjectArtifactPaths(new File(childBuildPath), compileClasspathElements,
                                testClasspathElements);
                    } else {
                        // update artifacts on this project
                        Set<String> compileArtifacts = null;
                        Set<String> testArtifacts = null;
                        MavenProject project = null;
                        if (childBuildPath.equals(this.buildFile.getCanonicalPath())) {
                            compileArtifacts = util.getCompileArtifacts();
                            testArtifacts = util.getTestArtifacts();
                            project = getMavenProject(this.buildFile);
                        } else if (getProjectModule(new File(childBuildPath)) != null) {
                            ProjectModule projectModule = getProjectModule(new File(childBuildPath));
                            compileArtifacts = projectModule.getCompileArtifacts();
                            testArtifacts = projectModule.getTestArtifacts();
                            project = getMavenProject(projectModule.getBuildFile());
                        }
                        if (compileArtifacts != null && testArtifacts != null && project != null) {
                            compileArtifacts.clear();
                            testArtifacts.clear();
                            // TODO if a dependency is deleted from a parent project, it will still be in
                            // the child projects classpath elements
                            compileClasspathElements.addAll(project.getCompileClasspathElements());
                            testClasspathElements.addAll(project.getTestClasspathElements());
                            compileArtifacts.addAll(compileClasspathElements);
                            testArtifacts.addAll(testClasspathElements);
                        }
                    }
                }
            }
        }

        private MavenProject getMavenProject(File buildFile) throws ProjectBuildingException {
            ProjectBuildingResult build = mavenProjectBuilder.build(buildFile,
                        session.getProjectBuildingRequest().setResolveDependencies(true));
            return build.getProject();
        }

        @Override
        public boolean recompileBuildFile(File buildFile, Set<String> compileArtifactPaths,
                Set<String> testArtifactPaths, ThreadPoolExecutor executor) throws PluginExecutionException {
            // monitoring project pom.xml file changes in dev mode:
            // - liberty.* properties in project properties section
            // - changes in liberty plugin configuration in the build plugin section
            // - project dependencies changes
            boolean restartServer = false;
            boolean createServer = false;
            boolean installFeature = false;
            boolean redeployApp = false;
            boolean runBoostPackage = false;

            ProjectBuildingResult build;
            try {
                build = mavenProjectBuilder.build(buildFile,
                        session.getProjectBuildingRequest().setResolveDependencies(true));
            } catch (ProjectBuildingException e) {
                log.error("Could not parse pom.xml. " + e.getMessage());
                log.debug(e);
                return false;
            }

            // set the updated project in current session;
            Plugin backupLibertyPlugin = getLibertyPlugin();
            MavenProject backupProject = project;
            project = build.getProject();
            session.setCurrentProject(project);
            Plugin libertyPlugin = getLibertyPlugin();

            try {
                // TODO rebuild the corresponding module if the compiler options have changed
                JavaCompilerOptions oldCompilerOptions = getMavenCompilerOptions(backupProject);
                JavaCompilerOptions compilerOptions = getMavenCompilerOptions(project);
                if (!oldCompilerOptions.getOptions().equals(compilerOptions.getOptions())) {
                    log.debug("Maven compiler options have been modified: " + compilerOptions.getOptions());
                    util.updateJavaCompilerOptions(compilerOptions);
                }

                // Monitoring liberty properties in the pom.xml
                if (hasServerPropertyChanged(project, backupProject)) {
                    restartServer = true;
                }
                if (!restartServer && hasServerVariableChanged(project, backupProject)) {
                    createServer = true;
                }

                // monitoring Liberty plugin configuration changes in dev mode
                Xpp3Dom config;
                Xpp3Dom oldConfig;
                if (!restartServer) {
                    config = ExecuteMojoUtil.getPluginGoalConfig(libertyPlugin, "create", log);
                    oldConfig = ExecuteMojoUtil.getPluginGoalConfig(backupLibertyPlugin, "create", log);
                    if (!Objects.equals(config, oldConfig)) {
                        createServer = true;
                        if (restartForLibertyMojoConfigChanged(config, oldConfig)) {
                            restartServer = true;
                        }
                    }
                }
                config = ExecuteMojoUtil.getPluginGoalConfig(libertyPlugin, "install-feature", log);
                oldConfig = ExecuteMojoUtil.getPluginGoalConfig(backupLibertyPlugin, "install-feature", log);
                if (!Objects.equals(config, oldConfig)) {
                    installFeature = true;
                }
                config = ExecuteMojoUtil.getPluginGoalConfig(libertyPlugin, "deploy", log);
                oldConfig = ExecuteMojoUtil.getPluginGoalConfig(backupLibertyPlugin, "deploy", log);
                if (!Objects.equals(config, oldConfig)) {
                    redeployApp = true;
                }

                List<Dependency> deps = project.getDependencies();
                List<Dependency> oldDeps = backupProject.getDependencies();
                if (!deps.equals(oldDeps)) {
                    runBoostPackage = true;
                    // detect esa dependency changes
                    if (!getEsaDependency(deps).equals(getEsaDependency(oldDeps))) {
                        installFeature = true;
                    }
                    // detect compile dependency changes
                    if (!getCompileDependency(deps).equals(getCompileDependency(oldDeps))) {
                        redeployApp = true;
                    }
                }
                // update classpath for dependencies changes
                if (this.parentBuildFiles.isEmpty()) {
                    compileArtifactPaths.clear();
                    testArtifactPaths.clear();
                } else {
                    // remove past artifacts and add the newest calculated (covers the case where a
                    // dependency was deleted)
                    // do not clear list as it may contain dependencies from parent projects
                    testArtifactPaths.removeAll(backupProject.getTestClasspathElements());
                    compileArtifactPaths.removeAll(backupProject.getCompileClasspathElements());
                }

                compileArtifactPaths.addAll(project.getCompileClasspathElements());
                testArtifactPaths.addAll(project.getTestClasspathElements());

                if (restartServer) {
                    // - stop Server
                    // - create server or runBoostMojo
                    // - generate the missing features
                    // - install feature
                    // - deploy app
                    // - start server
                    util.restartServer();
                    return true;
                } else {
                    if (isUsingBoost() && (createServer || runBoostPackage)) {
                        log.info("Running boost:package");
                        runBoostMojo("package");
                    } else if (createServer) {
                        runLibertyMojoCreate();
                    } else if (redeployApp) {
                        runLibertyMojoDeploy();
                    }
                    if ((createServer || installFeature) && generateFeatures) {
                        runLibertyMojoGenerateFeatures();
                    }
                    if (installFeature) {
                        runLibertyMojoInstallFeature(null, super.getContainerName());
                    }
                }
                if (!(restartServer || createServer || redeployApp || installFeature || runBoostPackage)) {
                    // pom.xml is changed but not affecting liberty:dev mode. return true with the
                    // updated project set in the session
                    log.debug("changes in the pom.xml are not monitored by dev mode");
                    return true;
                }
            } catch (MojoExecutionException | ProjectBuildingException | DependencyResolutionRequiredException e) {
                log.error("An unexpected error occurred while processing changes in pom.xml. " + e.getMessage());
                log.debug(e);
                project = backupProject;
                session.setCurrentProject(backupProject);
                return false;
            }
            return true;
        }

        @Override
        public void checkConfigFile(File configFile, File serverDir) {
            try {
                ServerFeature servUtil = getServerFeatureUtil();
                Set<String> features = servUtil.getServerFeatures(serverDir, libertyDirPropertyFiles);
                if (features != null) {
                    features.removeAll(existingFeatures);
                    if (!features.isEmpty()) {
                        log.info("Configuration features have been added");
                        Element[] featureElems = new Element[features.size() + 1];
                        featureElems[0] = element(name("acceptLicense"), "true");
                        String[] values = features.toArray(new String[features.size()]);
                        for (int i = 0; i < features.size(); i++) {
                            featureElems[i + 1] = element(name("feature"), values[i]);
                        }
                        runLibertyMojoInstallFeature(element(name("features"), featureElems), super.getContainerName());
                        this.existingFeatures.addAll(features);
                    }
                }
            } catch (MojoExecutionException e) {
                log.error("Failed to install features from configuration file", e);
            }
        }

        @Override
        public boolean compile(File dir) {
            try {
                if (dir.equals(sourceDirectory)) {
                    runCompileMojoLogWarning();
                    runMojo("org.apache.maven.plugins", "maven-resources-plugin", "resources");
                }
                if (dir.equals(testSourceDirectory)) {
                    runTestCompileMojoLogWarning();
                    runMojo("org.apache.maven.plugins", "maven-resources-plugin", "testResources");
                }
                return true;
            } catch (MojoExecutionException e) {
                log.error("Unable to compile", e);
                return false;
            }
        }

        @Override
        public boolean compile(File dir, ProjectModule project) {
            MavenProject mavenProject = resolveMavenProject(project.getBuildFile());
            try {
                if (dir.equals(project.getSourceDirectory())) {
                    runCompileMojoLogWarning(mavenProject);
                    runMojoForProject("org.apache.maven.plugins", "maven-resources-plugin", "resources", mavenProject);
                }
                if (dir.equals(project.getTestSourceDirectory())) {
                    runTestCompileMojoLogWarning(mavenProject);
                    runMojoForProject("org.apache.maven.plugins", "maven-resources-plugin", "testResources", mavenProject);
                }
                return true;
            } catch (MojoExecutionException e) {
                log.error("Unable to compile", e);
                return false;
            }
        }

        @Override
        public void runUnitTests(File buildFile) throws PluginExecutionException, PluginScenarioException {
            MavenProject currentProject = resolveMavenProject(buildFile);
            try {
                runTestMojo("org.apache.maven.plugins", "maven-surefire-plugin", "test", currentProject);
                runTestMojo("org.apache.maven.plugins", "maven-surefire-report-plugin", "report-only", currentProject);
            } catch (MojoExecutionException e) {
                Throwable cause = e.getCause();
                if (cause != null && cause instanceof MojoFailureException) {
                    throw new PluginScenarioException("Unit tests failed: " + cause.getLocalizedMessage(), e);
                } else {
                    throw new PluginExecutionException("Failed to run unit tests", e);
                }
            }
        }

        @Override
        public void runIntegrationTests(File buildFile) throws PluginExecutionException, PluginScenarioException {
            MavenProject currentProject = resolveMavenProject(buildFile);
            try {
                runTestMojo("org.apache.maven.plugins", "maven-failsafe-plugin", "integration-test", currentProject);
                runTestMojo("org.apache.maven.plugins", "maven-surefire-report-plugin", "failsafe-report-only", currentProject);
                runTestMojo("org.apache.maven.plugins", "maven-failsafe-plugin", "verify", currentProject);
            } catch (MojoExecutionException e) {
                Throwable cause = e.getCause();
                if (cause != null && cause instanceof MojoFailureException) {
                    throw new PluginScenarioException("Integration tests failed: " + cause.getLocalizedMessage(), e);
                } else {
                    throw new PluginExecutionException("Failed to run integration tests", e);
                }
            }
        }

        @Override
        public void redeployApp() throws PluginExecutionException {
            try {
                runLibertyMojoDeploy();
            } catch (MojoExecutionException e) {
                throw new PluginExecutionException("liberty:deploy goal failed:" + e.getMessage());
            }
        }

        @Override
        public boolean isLooseApplication() {
            // dev mode forces deploy with looseApplication=true, but it only takes effect
            // if packaging is one of the supported loose app types
            return DeployMojoSupport.isSupportedLooseAppType(project.getPackaging());
        }

        @Override
        public boolean isClasspathResolved(File buildFile) {
            MavenProject currentProject = resolveMavenProject(buildFile);
            Set<String> testArtifacts;
            try {
                if (util.isMultiModuleProject()) {
                    ProjectModule projectModule = util.getProjectModule(currentProject.getFile());
                    if (projectModule != null) {
                        testArtifacts = projectModule.getTestArtifacts();
                    } else {
                        // assume this is the main module
                        testArtifacts = util.getTestArtifacts();
                    }
                } else {
                    testArtifacts = util.getTestArtifacts();
                }
                // if project.getArtifacts() is empty but our tracked list of of testArtifacts
                // is not empty, this is a Maven thread error and block tests from running
                // see https://issues.apache.org/jira/browse/MNG-7285
                if (currentProject.getArtifacts().isEmpty() && !testArtifacts.isEmpty()) {
                    return false;
                }
            } catch (IOException e) {
                log.error("Unable to resolve test artifact paths for " + currentProject.getFile()
                        + ". Restart dev mode to ensure classpaths are properly resolved.");
                log.debug(e);
                return false;
            }
            return true;
        }

    }

    private boolean isUsingBoost() {
        return boostPlugin != null;
    }

    @Override
    protected void doExecute() throws Exception {
        if (skip) {
            getLog().info("\nSkipping dev goal.\n");
            return;
        }

        boolean isEar = false;
        if (project.getPackaging().equals("ear")) {
            isEar = true;
        }

        // If there are downstream projects (e.g. other modules depend on this module in the Maven Reactor build order),
        // then skip dev mode on this module but only run compile.
        List<MavenProject> upstreamMavenProjects = new ArrayList<MavenProject>();
        ProjectDependencyGraph graph = session.getProjectDependencyGraph();
        if (graph != null) {
            checkMultiModuleConflicts(graph);

            List<MavenProject> downstreamProjects = graph.getDownstreamProjects(project, true);

            if (!downstreamProjects.isEmpty()) {
                log.debug("Downstream projects: " + downstreamProjects);
                if (isEar) {
                    runMojo("org.apache.maven.plugins", "maven-ear-plugin", "generate-application-xml");
                    runMojo("org.apache.maven.plugins", "maven-resources-plugin", "resources");

                    installEmptyEarIfNotFound(project);
                } else if (project.getPackaging().equals("pom")) {
                    log.debug("Skipping compile/resources on module with pom packaging type");
                } else {
                    purgeLocalRepositoryArtifact();

                    runMojo("org.apache.maven.plugins", "maven-resources-plugin", "resources");
                    runCompileMojoLogWarning();
                }
                return;
            } else {
                // get all upstream projects
                upstreamMavenProjects.addAll(graph.getUpstreamProjects(project, true));
            }

            if (containsPreviousLibertyModule(graph)) {
                // skip this module
                return;
            }
        }

        // get all parent poms
        Map<String, List<String>> parentPoms = new HashMap<String, List<String>>();
        for (MavenProject proj : graph.getAllProjects()) {
            updateParentPoms(parentPoms, proj);
        }

        // default behavior of recompileDependencies
        if (recompileDependencies == null) {
            if (upstreamMavenProjects.isEmpty()) {
                // single module project default to false
                log.debug(
                        "The recompileDependencies parameter was not explicitly set. The default value -DrecompileDependencies=false will be used.");
                recompileDependencies = "false";
            } else {
                // multi module project default to true
                log.debug(
                        "The recompileDependencies parameter was not explicitly set. The default value for multi module projects -DrecompileDependencies=true will be used.");
                recompileDependencies = "true";
            }
        }
        boolean recompileDeps = Boolean.parseBoolean(recompileDependencies);
        if (recompileDeps) {
            if (!upstreamMavenProjects.isEmpty()) {
                log.info("The recompileDependencies parameter is set to \"true\". On a file change all dependent modules will be recompiled.");
            } else {
                log.info("The recompileDependencies parameter is set to \"true\". On a file change the entire project will be recompiled.");
            }
        } else {
            log.info("The recompileDependencies parameter is set to \"false\". On a file change only the affected classes will be recompiled.");
        }

        // Check if this is a Boost application
        boostPlugin = project.getPlugin("org.microshed.boost:boost-maven-plugin");

        processContainerParams();

        if (!container) {
            if (serverDirectory.exists()) {
                if (ServerStatusUtil.isServerRunning(installDirectory, super.outputDirectory, serverName)) {
                    throw new MojoExecutionException("The server " + serverName
                            + " is already running. Terminate all instances of the server before starting dev mode."
                            + " You can stop a server instance with the command 'mvn liberty:stop'.");
                }
            }
        } // else TODO check if the container is already running?

        // create an executor for tests with an additional queue of size 1, so
        // any further changes detected mid-test will be in the following run
        final ThreadPoolExecutor executor = new ThreadPoolExecutor(1, 1, 0L, TimeUnit.MILLISECONDS,
                new ArrayBlockingQueue<Runnable>(1, true));

        if (isEar) {
            runMojo("org.apache.maven.plugins", "maven-ear-plugin", "generate-application-xml");
            runMojo("org.apache.maven.plugins", "maven-resources-plugin", "resources");
        } else if (project.getPackaging().equals("pom")) {
            log.debug("Skipping compile/resources on module with pom packaging type");
        } else {
            runMojo("org.apache.maven.plugins", "maven-resources-plugin", "resources");
            runCompileMojoLogWarning();
            runMojo("org.apache.maven.plugins", "maven-resources-plugin", "testResources");    
            runTestCompileMojoLogWarning();
        }

        sourceDirectory = new File(sourceDirectoryString.trim());
        testSourceDirectory = new File(testSourceDirectoryString.trim());

        ArrayList<File> javaFiles = new ArrayList<File>();
        listFiles(sourceDirectory, javaFiles, ".java");

        ArrayList<File> javaTestFiles = new ArrayList<File>();
        listFiles(testSourceDirectory, javaTestFiles, ".java");

        log.debug("Source directory: " + sourceDirectory);
        log.debug("Output directory: " + outputDirectory);
        log.debug("Test Source directory: " + testSourceDirectory);
        log.debug("Test Output directory: " + testOutputDirectory);

        if (isUsingBoost()) {
            log.info("Running boost:package");
            runBoostMojo("package");
        } else {
            runLibertyMojoCreate();
            if (generateFeatures) {
                runLibertyMojoGenerateFeatures();
            }
            // If non-container, install features before starting server. Otherwise, user
            // should have "RUN features.sh" in their Dockerfile if they want features to be
            // installed.
            if (!container) {
                runLibertyMojoInstallFeature(null, null);
            }
            runLibertyMojoDeploy();
        }
        // resource directories
        List<File> resourceDirs = getResourceDirectories(project, outputDirectory);

        JavaCompilerOptions compilerOptions = getMavenCompilerOptions(project);

        // collect upstream projects
        List<ProjectModule> upstreamProjects = new ArrayList<ProjectModule>();
        if (!upstreamMavenProjects.isEmpty()) {
            for (MavenProject p : upstreamMavenProjects) {
                // get compiler options for upstream project
                JavaCompilerOptions upstreamCompilerOptions = getMavenCompilerOptions(p);

                Set<String> compileArtifacts = new HashSet<String>();
                Set<String> testArtifacts = new HashSet<String>();
                Build build = p.getBuild();
                File upstreamSourceDir = new File(build.getSourceDirectory());
                File upstreamOutputDir = new File(build.getOutputDirectory());
                File upstreamTestSourceDir = new File(build.getTestSourceDirectory());
                File upstreamTestOutputDir = new File(build.getTestOutputDirectory());
                // resource directories
                List<File> upstreamResourceDirs = getResourceDirectories(p, upstreamOutputDir);

                // properties that are set in the pom file
                Properties props = p.getProperties();

                // properties that are set by user via CLI parameters
                Properties userProps = session.getUserProperties();

                Plugin libertyPlugin = getLibertyPluginForProject(p);
                // use "dev" goal, although we don't expect the skip tests flags to be bound to any goal
                Xpp3Dom config = ExecuteMojoUtil.getPluginGoalConfig(libertyPlugin, "dev", log);
                
                boolean upstreamSkipTests = getBooleanFlag(config, userProps, props, "skipTests");
                boolean upstreamSkipITs = getBooleanFlag(config, userProps, props, "skipITs");
                boolean upstreamSkipUTs = getBooleanFlag(config, userProps, props, "skipUTs");

                // only force skipping unit test for ear modules otherwise honour existing skip
                // test params
                if (p.getPackaging().equals("ear")) {
                    upstreamSkipUTs = true;
                }

                // build list of dependent modules
                List<MavenProject> dependentProjects = graph.getDownstreamProjects(p, true);
                List<File> dependentModules = new ArrayList<File>();
                for (MavenProject depProj : dependentProjects) {
                    dependentModules.add(depProj.getFile());
                }

                ProjectModule upstreamProject = new ProjectModule(p.getFile(), p.getArtifactId(), p.getPackaging(),
                        compileArtifacts, testArtifacts, upstreamSourceDir, upstreamOutputDir, upstreamTestSourceDir,
                        upstreamTestOutputDir, upstreamResourceDirs, upstreamSkipTests, upstreamSkipUTs,
                        upstreamSkipITs, upstreamCompilerOptions, dependentModules);

                upstreamProjects.add(upstreamProject);
            }
        }

        // skip unit tests for ear applications
        if (isEar) {
            skipUTs = true;
        }

        // pom.xml
        File pom = project.getFile();

        // collect artifacts canonical paths in order to build classpath
        Set<String> compileArtifactPaths = new HashSet<String>(project.getCompileClasspathElements());
        Set<String> testArtifactPaths = new HashSet<String>(project.getTestClasspathElements());

        util = new DevMojoUtil(installDirectory, userDirectory, serverDirectory, sourceDirectory, testSourceDirectory,
                configDirectory, project.getBasedir(), multiModuleProjectDirectory, resourceDirs, compilerOptions,
<<<<<<< HEAD
                settings.getLocalRepository(), upstreamProjects, upstreamMavenProjects, recompileDeps, pom, parentPoms,
                generateFeatures);
=======
                settings.getLocalRepository(), upstreamProjects, upstreamMavenProjects, recompileDeps, pom, parentPoms, compileArtifactPaths, testArtifactPaths);
>>>>>>> 26abcc3d
        util.addShutdownHook(executor);
        util.startServer();

        // start watching for keypresses immediately
        util.runHotkeyReaderThread(executor);

        // Note that serverXmlFile can be null. DevUtil will automatically watch
        // all files in the configDirectory,
        // which is where the server.xml is located if a specific serverXmlFile
        // configuration parameter is not specified.
        try {
            util.watchFiles(outputDirectory, testOutputDirectory, executor, serverXmlFile, bootstrapPropertiesFile,
                    jvmOptionsFile);
        } catch (PluginScenarioException e) {
            if (e.getMessage() != null) {
                // a proper message is included in the exception if the server has been stopped
                // by another process
                log.info(e.getMessage());
            }
            return; // enter shutdown hook
        }
    }

    /**
     * Use the following priority ordering for skip test flags: <br>
     * 1. within Liberty Maven plugin’s configuration in a module <br>
     * 2. within Liberty Maven plugin’s configuration in a parent pom’s pluginManagement <br>
     * 3. by command line with -D <br>
     * 4. within a module’s properties <br>
     * 5. within a parent pom’s properties <br>
     * 
     * @param config the config xml that might contain the param as an attribute
     * @param userProps the Maven user properties
     * @param props the Maven project's properties
     * @param param the Boolean parameter to look for
     * @return a boolean in priority order, or null if the param was not found anywhere
     */
    public static boolean getBooleanFlag(Xpp3Dom config, Properties userProps, Properties props, String param) {
        // this handles 1 and 2
        Boolean pluginConfig = parseBooleanIfDefined(getConfigValue(config, param));
        
        // this handles 3
        Boolean userProp = parseBooleanIfDefined(userProps.getProperty(param));
        
        // this handles 4 and 5
        Boolean prop = parseBooleanIfDefined(props.getProperty(param));
        
        return getFirstNonNullValue(pluginConfig, userProp, prop);
    }

    /**
     * Gets the value of the given attribute, or null if the attribute is not found.
     * @param config
     * @param attribute
     * @return
     */
    private static String getConfigValue(Xpp3Dom config, String attribute) {
        return (config.getChild(attribute) == null ? null : config.getChild(attribute).getValue());
    }

    /**
     * Parses a Boolean from a String if the String is not null.  Otherwise returns null.
     * @param value the String to parse
     * @return a Boolean, or null if value is null
     */
    private static Boolean parseBooleanIfDefined(String value) {
        if (value != null) {
            return Boolean.parseBoolean(value);
        }
        return null;
    }

    /**
     * Gets the value of the first Boolean object that is not null, in order from lowest to highest index.
     * @param booleans an array of Boolean objects, some of which may be null
     * @return the value of the first non-null Boolean, or false if everything is null
     */
    public static boolean getFirstNonNullValue(Boolean... booleans) {
        for (Boolean b : booleans) {
            if (b != null) {
                return b.booleanValue();
            }
        }
        return false;
    }

    /**
     * Update map with list of parent poms and their subsequent child poms
     * 
     * @param parentPoms Map of parent poms and subsequent child poms
     * @param proj       MavenProject
     */
    private void updateParentPoms(Map<String, List<String>> parentPoms, MavenProject proj) {
        MavenProject parentProject = proj.getParent();
        try {
            if (parentProject != null) {
                // append to existing list
                if (parentProject.getFile() != null) {
                    List<String> childPoms = parentPoms.get(parentProject.getFile().getCanonicalPath());
                    if (childPoms == null) {
                        childPoms = new ArrayList<String>();
                        childPoms.add(proj.getFile().getCanonicalPath());
                        parentPoms.put(parentProject.getFile().getCanonicalPath(), childPoms);
                    } else {
                        if (!childPoms.contains(proj.getFile().getCanonicalPath())) {
                            childPoms.add(proj.getFile().getCanonicalPath());
                        }
                    }
                    if (parentProject.getParent() != null) {
                        // recursively search for top most parent project
                        updateParentPoms(parentPoms, parentProject);
                    }
                }
            }
        } catch (IOException e) {
            log.error("An unexpected error occurred when trying to resolve " + proj.getFile() + ": " + e.getMessage());
            log.debug(e);
        }
    }

    private JavaCompilerOptions getMavenCompilerOptions(MavenProject currentProject) {
        Plugin plugin = getPluginForProject("org.apache.maven.plugins", "maven-compiler-plugin", currentProject);
        Xpp3Dom configuration = ExecuteMojoUtil.getPluginGoalConfig(plugin, "compile", log);
        JavaCompilerOptions compilerOptions = new JavaCompilerOptions();

        String showWarnings = getCompilerOption(configuration, "showWarnings", "maven.compiler.showWarnings", currentProject);
        if (showWarnings != null) {
            boolean showWarningsBoolean = Boolean.parseBoolean(showWarnings);
            log.debug("Setting showWarnings to " + showWarningsBoolean);
            compilerOptions.setShowWarnings(showWarningsBoolean);
        }

        String source = getCompilerOption(configuration, "source", "maven.compiler.source", currentProject);
        if (source != null) {
            log.debug("Setting compiler source to " + source);
            compilerOptions.setSource(source);
        }

        String target = getCompilerOption(configuration, "target", "maven.compiler.target", currentProject);
        if (target != null) {
            log.debug("Setting compiler target to " + target);
            compilerOptions.setTarget(target);
        }

        String release = getCompilerOption(configuration, "release", "maven.compiler.release", currentProject);
        if (release != null) {
            log.debug("Setting compiler release to " + release);
            compilerOptions.setRelease(release);
        }

        return compilerOptions;
    }

    /**
     * Gets a compiler option's value from CLI parameters, maven-compiler-plugin's
     * configuration or project properties.
     * 
     * @param configuration       The maven-compiler-plugin's configuration from
     *                            pom.xml
     * @param mavenParameterName  The maven-compiler-plugin parameter name to look
     *                            for
     * @param projectPropertyName The project property name to look for, if the
     *                            mavenParameterName's parameter could not be found
     *                            in the plugin configuration.
     * @param currentProject      The current Maven Project
     * @return The compiler option
     */
    private String getCompilerOption(Xpp3Dom configuration, String mavenParameterName, String projectPropertyName,
            MavenProject currentProject) {
        String option = null;
        // CLI parameter takes precedence over plugin configuration
        option = session.getUserProperties().getProperty(projectPropertyName);

        // Plugin configuration takes precedence over project property
        if (option == null && configuration != null) {
            Xpp3Dom child = configuration.getChild(mavenParameterName);
            if (child != null) {
                option = child.getValue();
            }
        }
        if (option == null) {
            option = currentProject.getProperties().getProperty(projectPropertyName);
        }
        return option;
    }

    private void processContainerParams() throws MojoExecutionException {
        if (container) {
            // this also sets the project property for use in DeployMojoSupport
            setContainer(true);
        }
    }

    private MavenProject resolveMavenProject(File buildFile) {
        ProjectBuildingResult build;
        MavenProject currentProject = project; // default to main project
        try {
            if (buildFile != null && !project.getFile().getCanonicalPath().equals(buildFile.getCanonicalPath())) {
                build = mavenProjectBuilder.build(buildFile,
                        session.getProjectBuildingRequest().setResolveDependencies(true));
                // if we can resolve the project associated with build file, run tests on
                // corresponding project
                if (build.getProject() != null) {
                    currentProject = build.getProject();
                }
            }
        } catch (ProjectBuildingException | IOException e) {
            log.error("An unexpected error occurred when trying to run integration tests for "
                    + buildFile.getAbsolutePath() + ": " + e.getMessage());
            log.debug(e);
        }
        return currentProject;
    }

    private void runTestMojo(String groupId, String artifactId, String goal, MavenProject project)
            throws MojoExecutionException {
        Plugin plugin = getPluginForProject(groupId, artifactId, project);
        Xpp3Dom config = ExecuteMojoUtil.getPluginGoalConfig(plugin, goal, log);

        // check if this is a project module or main module
        if (util.isMultiModuleProject()) {
            try {
                Set<String> testArtifacts;
                ProjectModule projectModule = util.getProjectModule(project.getFile());
                if (projectModule != null) {
                    testArtifacts = projectModule.getTestArtifacts();
                } else {
                    // assume this is the main module
                    testArtifacts = util.getTestArtifacts();
                }
                if (goal.equals("test") || goal.equals("integration-test")) {
                    injectClasspathElements(config, testArtifacts, project.getTestClasspathElements());
                }
            } catch (IOException | DependencyResolutionRequiredException e) {
                log.error(
                        "Unable to resolve test artifact paths for " + project.getFile() + ". Restart dev mode to ensure classpaths are properly resolved.");
                log.debug(e);
            }
        }

        if (goal.equals("test")) {
            injectTestId(config);
        } else if (goal.equals("integration-test")) {
            injectTestId(config);
            injectLibertyProperties(config);

            // clean up previous summary file
            File summaryFile = null;
            Xpp3Dom summaryFileElement = config.getChild("summaryFile");
            if (summaryFileElement != null && summaryFileElement.getValue() != null) {
                summaryFile = new File(summaryFileElement.getValue());
            } else {
                summaryFile = new File(project.getBuild().getDirectory(), "failsafe-reports/failsafe-summary.xml");
            }
            try {
                log.debug("Looking for summary file at " + summaryFile.getCanonicalPath());
            } catch (IOException e) {
                log.debug("Unable to resolve summary file " + e.getMessage());
            }
            if (summaryFile.exists()) {
                boolean deleteResult = summaryFile.delete();
                log.debug("Summary file deleted? " + deleteResult);
            } else {
                log.debug("Summary file doesn't exist");
            }
        } else if (goal.equals("failsafe-report-only")) {
            Plugin failsafePlugin = getPluginForProject("org.apache.maven.plugins", "maven-failsafe-plugin", project);
            Xpp3Dom failsafeConfig = ExecuteMojoUtil.getPluginGoalConfig(failsafePlugin, "integration-test", log);
            Xpp3Dom linkXRef = new Xpp3Dom("linkXRef");
            if (failsafeConfig != null) {
                Xpp3Dom reportsDirectoryElement = failsafeConfig.getChild("reportsDirectory");
                if (reportsDirectoryElement != null) {
                    Xpp3Dom reportDirectories = new Xpp3Dom("reportsDirectories");
                    reportDirectories.addChild(reportsDirectoryElement);
                    config.addChild(reportDirectories);
                }
                linkXRef = failsafeConfig.getChild("linkXRef");
                if (linkXRef == null) {
                    linkXRef = new Xpp3Dom("linkXRef");
                }
            }
            linkXRef.setValue("false");
            config.addChild(linkXRef);
        } else if (goal.equals("report-only")) {
            Plugin surefirePlugin = getPluginForProject("org.apache.maven.plugins", "maven-surefire-plugin", project);
            Xpp3Dom surefireConfig = ExecuteMojoUtil.getPluginGoalConfig(surefirePlugin, "test", log);
            Xpp3Dom linkXRef = new Xpp3Dom("linkXRef");
            if (surefireConfig != null) {
                Xpp3Dom reportsDirectoryElement = surefireConfig.getChild("reportsDirectory");
                if (reportsDirectoryElement != null) {
                    Xpp3Dom reportDirectories = new Xpp3Dom("reportsDirectories");
                    reportDirectories.addChild(reportsDirectoryElement);
                    config.addChild(reportDirectories);
                }
                linkXRef = surefireConfig.getChild("linkXRef");
                if (linkXRef == null) {
                    linkXRef = new Xpp3Dom("linkXRef");
                }
            }
            linkXRef.setValue("false");
            config.addChild(linkXRef);
        }

        log.debug("POM file: " + project.getFile() + "\n" + groupId + ":" + artifactId + " " + goal
                + " configuration:\n" + config);
        MavenSession tempSession = session.clone();
        tempSession.setCurrentProject(project);
        executeMojo(plugin, goal(goal), config, executionEnvironment(project, tempSession, pluginManager));
    }

    /**
     * Inject missing test artifacts (usually from upstream modules) for Maven
     * surefire and failsafe plugins
     * 
     * @param config                The configuration element
     * @param testArtifacts         The complete list of test artifacts resolved
     *                              from the build file and upstream build files
     * @param testClasspathElements The list of test artifacts resolved from the
     *                              build file
     */
    private void injectClasspathElements(Xpp3Dom config, Set<String> testArtifacts,
            List<String> testClasspathElements) {
        if (testArtifacts.size() > testClasspathElements.size()) {
            List<String> additionalClassPathElements = new ArrayList<String>();
            additionalClassPathElements.addAll(testArtifacts);
            additionalClassPathElements.removeAll(testClasspathElements);
            Xpp3Dom classpathElement = config.getChild("additionalClasspathElements");
            if (classpathElement == null) {
                classpathElement = new Xpp3Dom("additionalClasspathElements");
            }
            for (String element : additionalClassPathElements) {
                Xpp3Dom childElem = new Xpp3Dom("additionalClasspathElement");
                childElem.setValue(element);
                classpathElement.addChild(childElem);
            }
            config.addChild(classpathElement);
        }
    }

    /**
     * Force change a property so that the checksum calculated by
     * AbstractSurefireMojo is different every time.
     *
     * @param config The configuration element
     */
    private void injectTestId(Xpp3Dom config) {
        Xpp3Dom properties = config.getChild("properties");
        if (properties == null || properties.getChild(TEST_RUN_ID_PROPERTY_NAME) == null) {
            Element e = element(name("properties"), element(name(TEST_RUN_ID_PROPERTY_NAME), String.valueOf(runId++)));
            config.addChild(e.toDom());
        } else {
            properties.getChild(TEST_RUN_ID_PROPERTY_NAME).setValue(String.valueOf(runId++));
        }
    }

    /**
     * Add Liberty system properties for tests to consume.
     *
     * @param config The configuration element
     * @throws MojoExecutionException if the userDirectory canonical path cannot be
     *                                resolved
     */
    private void injectLibertyProperties(Xpp3Dom config) throws MojoExecutionException {
        Xpp3Dom sysProps = config.getChild("systemPropertyVariables");
        if (sysProps == null) {
            Element e = element(name("systemPropertyVariables"));
            sysProps = e.toDom();
            config.addChild(sysProps);
        }
        // don't overwrite existing properties if they are already defined
        addDomPropertyIfNotFound(sysProps, LIBERTY_HOSTNAME, util.getHostName());
        addDomPropertyIfNotFound(sysProps, LIBERTY_HTTP_PORT, util.getHttpPort());
        addDomPropertyIfNotFound(sysProps, LIBERTY_HTTPS_PORT, util.getHttpsPort());
        addDomPropertyIfNotFound(sysProps, MICROSHED_HOSTNAME, util.getHostName());
        addDomPropertyIfNotFound(sysProps, MICROSHED_HTTP_PORT, util.getHttpPort());
        addDomPropertyIfNotFound(sysProps, MICROSHED_HTTPS_PORT, util.getHttpsPort());
        try {
            addDomPropertyIfNotFound(sysProps, WLP_USER_DIR_PROPERTY_NAME, userDirectory.getCanonicalPath());
        } catch (IOException e) {
            throw new MojoExecutionException(
                    "Could not resolve canonical path of userDirectory parameter: " + userDirectory.getAbsolutePath(),
                    e);
        }
    }

    private void addDomPropertyIfNotFound(Xpp3Dom sysProps, String key, String value) {
        if (sysProps.getChild(key) == null && value != null) {
            sysProps.addChild(element(name(key), value).toDom());
        }
    }

    private void runBoostMojo(String goal) throws MojoExecutionException, ProjectBuildingException {

        MavenProject boostProject = this.project;
        MavenSession boostSession = this.session;

        log.debug("plugin version: " + boostPlugin.getVersion());
        executeMojo(boostPlugin, goal(goal), configuration(),
                executionEnvironment(boostProject, boostSession, pluginManager));

    }

    private void listFiles(File directory, List<File> files, String suffix) {
        if (directory != null) {
            // Get all files from a directory.
            File[] fList = directory.listFiles();
            if (fList != null) {
                for (File file : fList) {
                    if (file.isFile() && ((suffix == null) || (file.getName().toLowerCase().endsWith("." + suffix)))) {
                        files.add(file);
                    } else if (file.isDirectory()) {
                        listFiles(file, files, suffix);
                    }
                }
            }
        }
    }

    private static ServerFeature serverFeatureUtil;

    private ServerFeature getServerFeatureUtil() {
        if (serverFeatureUtil == null) {
            serverFeatureUtil = new ServerFeature();
        }
        return serverFeatureUtil;
    }

    private class ServerFeature extends ServerFeatureUtil {

        @Override
        public void debug(String msg) {
            log.debug(msg);
        }

        @Override
        public void debug(String msg, Throwable e) {
            log.debug(msg, e);
        }

        @Override
        public void debug(Throwable e) {
            log.debug(e);
        }

        @Override
        public void warn(String msg) {
            log.warn(msg);
        }

        @Override
        public void info(String msg) {
            log.info(msg);
        }

        @Override
        public void error(String msg, Throwable e) {
            log.error(msg, e);
        }

    }

    /**
     * Executes Maven goal passed but sets failOnError to false All errors are
     * logged as warning messages
     * 
     * @param goal         Maven compile goal
     * @param MavenProject Maven project to run compile goal against, null if
     *                     default project is to be used
     * @throws MojoExecutionException
     */
    private void runCompileMojo(String goal, MavenProject mavenProject) throws MojoExecutionException {
        Plugin plugin = getPluginForProject("org.apache.maven.plugins", "maven-compiler-plugin", mavenProject);
        MavenSession tempSession = session.clone();
        tempSession.setCurrentProject(mavenProject);
        MavenProject tempProject = mavenProject;
        Xpp3Dom config = ExecuteMojoUtil.getPluginGoalConfig(plugin, goal, log);
        config = Xpp3Dom.mergeXpp3Dom(configuration(element(name("failOnError"), "false")), config);
        log.info("Running maven-compiler-plugin:" + goal + " on " + tempProject.getFile());
        log.debug("configuration:\n" + config);
        executeMojo(plugin, goal(goal), config, executionEnvironment(tempProject, tempSession, pluginManager));
    }

    /**
     * Executes maven:compile but logs errors as warning messages
     * 
     * @throws MojoExecutionException
     */
    private void runCompileMojoLogWarning() throws MojoExecutionException {
        runCompileMojo("compile", project);
    }

    /**
     * Executes maven:compile but logs errors as warning messages
     * 
     * @throws MojoExecutionException
     */
    private void runCompileMojoLogWarning(MavenProject mavenProject) throws MojoExecutionException {
        runCompileMojo("compile", mavenProject);
    }

    /**
     * Executes maven:testCompile but logs errors as warning messages
     * 
     * @throws MojoExecutionException
     */
    private void runTestCompileMojoLogWarning() throws MojoExecutionException {
        runCompileMojo("testCompile", project);
    }

    /**
     * Executes maven:testCompile but logs errors as warning messages
     * 
     * @throws MojoExecutionException
     */
    private void runTestCompileMojoLogWarning(MavenProject mavenProject) throws MojoExecutionException {
        runCompileMojo("testCompile", mavenProject);
    }

    /**
     * Executes liberty:install-feature unless using Liberty in a container
     * 
     * @throws MojoExecutionException
     */
    @Override
    protected void runLibertyMojoInstallFeature(Element features, String containerName) throws MojoExecutionException {
        super.runLibertyMojoInstallFeature(features, containerName);
    }

    /**
     * Executes liberty:generate-features
     * @throws MojoExecutionException
     */
    @Override
    protected void runLibertyMojoGenerateFeatures() throws MojoExecutionException {
        super.runLibertyMojoGenerateFeatures();
    }

    /**
     * Executes liberty:create unless using a container, then just create the
     * necessary server directories
     * 
     * @throws MojoExecutionException
     */
    @Override
    protected void runLibertyMojoCreate() throws MojoExecutionException {
        if (container) {
            log.debug("runLibertyMojoCreate check for installDirectory and serverDirectory");
            if (!installDirectory.isDirectory()) {
                installDirectory.mkdirs();
            }
            if (!serverDirectory.isDirectory()) {
                serverDirectory.mkdirs();
            }
        } else {
            super.runLibertyMojoCreate();
        }
    }
}<|MERGE_RESOLUTION|>--- conflicted
+++ resolved
@@ -275,22 +275,14 @@
                 File testSourceDirectory, File configDirectory, File projectDirectory, File multiModuleProjectDirectory,
                 List<File> resourceDirs, JavaCompilerOptions compilerOptions, String mavenCacheLocation,
                 List<ProjectModule> upstreamProjects, List<MavenProject> upstreamMavenProjects, boolean recompileDeps,
-<<<<<<< HEAD
-                File pom, Map<String, List<String>> parentPoms, boolean generateFeatures) throws IOException {
-=======
-                File pom, Map<String, List<String>> parentPoms, Set<String> compileArtifactPaths, Set<String> testArtifactPaths) throws IOException {
->>>>>>> 26abcc3d
+                File pom, Map<String, List<String>> parentPoms, boolean generateFeatures, Set<String> compileArtifactPaths, Set<String> testArtifactPaths) throws IOException {
             super(new File(project.getBuild().getDirectory()), serverDirectory, sourceDirectory, testSourceDirectory,
                     configDirectory, projectDirectory, multiModuleProjectDirectory, resourceDirs, hotTests, skipTests,
                     skipUTs, skipITs, project.getArtifactId(), serverStartTimeout, verifyTimeout, verifyTimeout,
                     ((long) (compileWait * 1000L)), libertyDebug, false, false, pollingTest, container, dockerfile,
                     dockerBuildContext, dockerRunOpts, dockerBuildTimeout, skipDefaultPorts, compilerOptions,
                     keepTempDockerfile, mavenCacheLocation, upstreamProjects, recompileDeps, project.getPackaging(),
-<<<<<<< HEAD
-                    pom, parentPoms, generateFeatures);
-=======
-                    pom, parentPoms, compileArtifactPaths, testArtifactPaths);
->>>>>>> 26abcc3d
+                    pom, parentPoms, generateFeatures, compileArtifactPaths, testArtifactPaths);
 
             ServerFeature servUtil = getServerFeatureUtil();
             this.libertyDirPropertyFiles = BasicSupport.getLibertyDirectoryPropertyFiles(installDir, userDir,
@@ -1162,12 +1154,7 @@
 
         util = new DevMojoUtil(installDirectory, userDirectory, serverDirectory, sourceDirectory, testSourceDirectory,
                 configDirectory, project.getBasedir(), multiModuleProjectDirectory, resourceDirs, compilerOptions,
-<<<<<<< HEAD
-                settings.getLocalRepository(), upstreamProjects, upstreamMavenProjects, recompileDeps, pom, parentPoms,
-                generateFeatures);
-=======
-                settings.getLocalRepository(), upstreamProjects, upstreamMavenProjects, recompileDeps, pom, parentPoms, compileArtifactPaths, testArtifactPaths);
->>>>>>> 26abcc3d
+                settings.getLocalRepository(), upstreamProjects, upstreamMavenProjects, recompileDeps, pom, parentPoms, generateFeatures, compileArtifactPaths, testArtifactPaths);
         util.addShutdownHook(executor);
         util.startServer();
 
