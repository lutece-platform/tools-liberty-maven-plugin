--- conflicted
+++ resolved
@@ -223,13 +223,8 @@
         Set<String> existingFeatures;
         Map<String, File> libertyDirPropertyFiles = new HashMap<String, File> ();
 
-<<<<<<< HEAD
-        public DevMojoUtil(File serverDirectory, File sourceDirectory, File testSourceDirectory, File configDirectory, File projectDirectory,
+        public DevMojoUtil(File installDir, File userDir, File serverDirectory, File sourceDirectory, File testSourceDirectory, File configDirectory, File projectDirectory,
                 List<File> resourceDirs, JavaCompilerOptions compilerOptions) throws IOException {
-=======
-        public DevMojoUtil(File installDir, File userDir, File serverDirectory, File sourceDirectory, File testSourceDirectory, File configDirectory, File projectDirectory,
-                List<File> resourceDirs) throws IOException {
->>>>>>> 2df934ef
             super(serverDirectory, sourceDirectory, testSourceDirectory, configDirectory, projectDirectory, resourceDirs, hotTests,
                     skipTests, skipUTs, skipITs, project.getArtifactId(), serverStartTimeout, verifyTimeout, verifyTimeout,
                     ((long) (compileWait * 1000L)), libertyDebug, false, false, pollingTest, container, dockerfile, dockerRunOpts, 
@@ -799,13 +794,9 @@
             resourceDirs.add(defaultResourceDir);
         }
 
-<<<<<<< HEAD
         JavaCompilerOptions compilerOptions = getMavenCompilerOptions();
 
-        util = new DevMojoUtil(serverDirectory, sourceDirectory, testSourceDirectory, configDirectory, project.getBasedir(), resourceDirs, compilerOptions);
-=======
-        util = new DevMojoUtil(installDirectory, userDirectory, serverDirectory, sourceDirectory, testSourceDirectory, configDirectory, project.getBasedir(), resourceDirs);
->>>>>>> 2df934ef
+        util = new DevMojoUtil(installDirectory, userDirectory, serverDirectory, sourceDirectory, testSourceDirectory, configDirectory, project.getBasedir(), resourceDirs, compilerOptions);
         util.addShutdownHook(executor);
         util.startServer();
 
