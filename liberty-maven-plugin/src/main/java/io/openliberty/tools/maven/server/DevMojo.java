/**
 * (C) Copyright IBM Corporation 2019.
 *
 * Licensed under the Apache License, Version 2.0 (the "License");
 * you may not use this file except in compliance with the License.
 * You may obtain a copy of the License at
 *
 * http://www.apache.org/licenses/LICENSE-2.0
 *
 * Unless required by applicable law or agreed to in writing, software
 * distributed under the License is distributed on an "AS IS" BASIS,
 * WITHOUT WARRANTIES OR CONDITIONS OF ANY KIND, either express or implied.
 * See the License for the specific language governing permissions and
 * limitations under the License.
 */
package io.openliberty.tools.maven.server;

import static org.twdata.maven.mojoexecutor.MojoExecutor.artifactId;
import static org.twdata.maven.mojoexecutor.MojoExecutor.configuration;
import static org.twdata.maven.mojoexecutor.MojoExecutor.element;
import static org.twdata.maven.mojoexecutor.MojoExecutor.executeMojo;
import static org.twdata.maven.mojoexecutor.MojoExecutor.executionEnvironment;
import static org.twdata.maven.mojoexecutor.MojoExecutor.goal;
import static org.twdata.maven.mojoexecutor.MojoExecutor.groupId;
import static org.twdata.maven.mojoexecutor.MojoExecutor.name;
import static org.twdata.maven.mojoexecutor.MojoExecutor.plugin;
import static org.twdata.maven.mojoexecutor.MojoExecutor.version;

import java.io.File;
import java.io.FileReader;
import java.io.IOException;
import java.util.ArrayList;
import java.util.List;
import java.util.Objects;
import java.util.Set;
import java.util.concurrent.ArrayBlockingQueue;
import java.util.concurrent.ThreadPoolExecutor;
import java.util.concurrent.TimeUnit;

import org.apache.maven.artifact.Artifact;
import org.apache.maven.execution.MavenSession;
import org.apache.maven.model.Dependency;
import org.apache.maven.model.Model;
import org.apache.maven.model.Plugin;
import org.apache.maven.model.Resource;
import org.apache.maven.model.io.xpp3.MavenXpp3Reader;
import org.apache.maven.plugin.BuildPluginManager;
import org.apache.maven.plugin.MojoExecutionException;
import org.apache.maven.plugin.MojoFailureException;
import org.apache.maven.plugins.annotations.Component;
import org.apache.maven.plugins.annotations.Mojo;
import org.apache.maven.plugins.annotations.Parameter;
import org.apache.maven.plugins.annotations.ResolutionScope;
import org.apache.maven.project.MavenProject;
import org.apache.maven.project.ProjectBuilder;
import org.apache.maven.project.ProjectBuildingException;
import org.apache.maven.project.ProjectBuildingResult;
import org.codehaus.plexus.util.xml.Xpp3Dom;
import org.codehaus.plexus.util.xml.pull.XmlPullParserException;
import org.custommonkey.xmlunit.DetailedDiff;
import org.custommonkey.xmlunit.Difference;
import org.custommonkey.xmlunit.XMLUnit;
import org.eclipse.aether.collection.CollectRequest;
import org.eclipse.aether.resolution.DependencyRequest;
import org.eclipse.aether.resolution.DependencyResolutionException;
import org.eclipse.aether.resolution.DependencyResult;
import org.twdata.maven.mojoexecutor.MojoExecutor.Element;
import org.w3c.dom.Node;

import io.openliberty.tools.ant.ServerTask;
import io.openliberty.tools.common.plugins.util.DevUtil;
import io.openliberty.tools.common.plugins.util.PluginExecutionException;
import io.openliberty.tools.common.plugins.util.PluginScenarioException;
import io.openliberty.tools.common.plugins.util.ServerFeatureUtil;
import io.openliberty.tools.common.plugins.util.ServerStatusUtil;
import io.openliberty.tools.maven.utils.ExecuteMojoUtil;

/**
 * Start a liberty server in dev mode import to set ResolutionScope for TEST as
 * it helps build full transitive dependency classpath
 */
@Mojo(name = "dev", requiresDependencyCollection = ResolutionScope.TEST, requiresDependencyResolution = ResolutionScope.TEST)
public class DevMojo extends StartDebugMojoSupport {

    private static final String LIBERTY_MAVEN_PLUGIN_GROUP_ID = "io.openliberty.tools";
    private static final String LIBERTY_MAVEN_PLUGIN_ARTIFACT_ID = "liberty-maven-plugin";

    private static final String TEST_RUN_ID_PROPERTY_NAME = "liberty.dev.test.run.id";
    private static final String LIBERTY_HOSTNAME = "liberty.hostname";
    private static final String LIBERTY_HTTP_PORT = "liberty.http.port";
    private static final String LIBERTY_HTTPS_PORT = "liberty.https.port";
    private static final String MICROSHED_HOSTNAME = "microshed_hostname";
    private static final String MICROSHED_HTTP_PORT = "microshed_http_port";
    private static final String MICROSHED_HTTPS_PORT = "microshed_https_port";
    private static final String WLP_USER_DIR_PROPERTY_NAME = "wlp.user.dir";

    DevMojoUtil util = null;

    @Parameter(property = "hotTests", defaultValue = "false")
    private boolean hotTests;

    @Parameter(property = "skipTests", defaultValue = "false")
    private boolean skipTests;

    @Parameter(property = "skipUTs", defaultValue = "false")
    private boolean skipUTs;

    @Parameter(property = "skipITs", defaultValue = "false")
    private boolean skipITs;

    @Parameter(property = "debug", defaultValue = "true")
    private boolean libertyDebug;

    @Parameter(property = "debugPort", defaultValue = "7777")
    private int libertyDebugPort;

    /**
     * Time in seconds to wait before processing Java changes and deletions.
     */
    @Parameter(property = "compileWait", defaultValue = "0.5")
    private double compileWait;

    private int runId = 0;

    private ServerTask serverTask = null;
    
    private Plugin boostPlugin = null;

    @Component
    private BuildPluginManager pluginManager;

    @Component
    protected ProjectBuilder mavenProjectBuilder;

    /**
     * Time in seconds to wait while verifying that the application has started.
     */
    @Parameter(property = "verifyTimeout", defaultValue = "30")
    private int verifyTimeout;

    /**
     * Time in seconds to wait while verifying that the application has updated.
     */
    @Parameter(property = "appUpdateTimeout", defaultValue = "5")
    private int appUpdateTimeout;

    /**
     * Time in seconds to wait while verifying that the server has started.
     */
    @Parameter(property = "serverStartTimeout", defaultValue = "30")
    private int serverStartTimeout;

    /**
     * comma separated list of app names to wait for
     */
    @Parameter(property = "applications")
    private String applications;

    /**
     * Clean all cached information on server start up.
     */
    @Parameter(property = "clean", defaultValue = "false")
    protected boolean clean;

    /**
     * The directory for source files.
     */
    @Parameter(readonly = true, required = true, defaultValue = " ${project.build.sourceDirectory}")
    private String sourceDirectoryString;
    private File sourceDirectory;

    /**
     * The directory for test source files.
     */
    @Parameter(readonly = true, required = true, defaultValue = " ${project.build.testSourceDirectory}")
    private String testSourceDirectoryString;
    private File testSourceDirectory;

    /**
     * The directory for compiled classes.
     */
    @Parameter(readonly = true, required = true, defaultValue = "${project.build.outputDirectory}")
    private File outputDirectory;

    /**
     * The directory for compiled test classes.
     */
    @Parameter(readonly = true, required = true, defaultValue = "${project.build.testOutputDirectory}")
    private File testOutputDirectory;

    private class DevMojoUtil extends DevUtil {

        List<Dependency> existingDependencies;
        String existingPom;
        Set<String> existingFeatures;

        public DevMojoUtil(File serverDirectory, File sourceDirectory, File testSourceDirectory, File configDirectory,
                List<File> resourceDirs) throws IOException {
            super(serverDirectory, sourceDirectory, testSourceDirectory, configDirectory, resourceDirs, hotTests,
<<<<<<< HEAD
                    skipTests, skipUTs, skipITs, project.getArtifactId(), appUpdateTimeout,
                    ((long) (compileWait * 1000L)), libertyDebug);
=======
                    skipTests, skipUTs, skipITs, project.getArtifactId(), verifyTimeout, appUpdateTimeout, ((long)(compileWait * 1000L)));
>>>>>>> ef4e50db

            this.existingDependencies = project.getDependencies();
            File pom = project.getFile();
            this.existingPom = readFile(pom);
            ServerFeature servUtil = getServerFeatureUtil();
            this.existingFeatures = servUtil.getServerFeatures(serverDirectory);
        }

        @Override
        public void debug(String msg) {
            log.debug(msg);
        }

        @Override
        public void debug(String msg, Throwable e) {
            log.debug(msg, e);
        }

        @Override
        public void debug(Throwable e) {
            log.debug(e);
        }

        @Override
        public void warn(String msg) {
            log.warn(msg);
        }

        @Override
        public void info(String msg) {
            log.info(msg);
        }

        @Override
        public void error(String msg) {
            log.error(msg);
        }

        @Override
        public void error(String msg, Throwable e) {
            log.error(msg, e);
        }

        @Override
        public boolean isDebugEnabled() {
            return log.isDebugEnabled();
        }

        @Override
        public void stopServer() {
            try {
                ServerTask serverTask = initializeJava();
                serverTask.setOperation("stop");
                serverTask.execute();
            } catch (Exception e) {
                // ignore
                log.debug("Error stopping server", e);
            }
        }

        @Override
        public ServerTask getServerTask() throws Exception {
            if (serverTask != null) {
                return serverTask;
            } else {
                // Setup server task
                serverTask = initializeJava();
                copyConfigFiles();
                serverTask.setClean(clean);
                if (libertyDebug) {
                    setLibertyDebugPort(libertyDebugPort);

                    // set environment variables for server start task
                    serverTask.setOperation("debug");
                    serverTask.setEnvironmentVariables(getDebugEnvironmentVariables());

                    // set the same variables in server.env after it was written to the target
                    // location by copyConfigFiles() above
                    enableServerDebug();
                } else {
                    serverTask.setOperation("run");
                }
                return serverTask;
            }
        }

        @Override
        public List<String> getArtifacts() {
            List<String> artifactPaths = new ArrayList<String>();
            Set<Artifact> artifacts = project.getArtifacts();
            for (Artifact artifact : artifacts) {
                try {
                    artifactPaths.add(artifact.getFile().getCanonicalPath());
                } catch (IOException e) {
                    log.error("Unable to resolve project artifact " + e.getMessage());
                }
            }
            return artifactPaths;
        }

        @Override
        public boolean recompileBuildFile(File buildFile, List<String> artifactPaths, ThreadPoolExecutor executor) {
            try {
                boolean unhandledChange = false;
                String modifiedPom = readFile(buildFile);
                XMLUnit.setIgnoreWhitespace(true);
                XMLUnit.setIgnoreAttributeOrder(true);
                XMLUnit.setIgnoreComments(true);
                DetailedDiff diff = new DetailedDiff(XMLUnit.compareXML(this.existingPom, modifiedPom));
                List<?> allDifferences = (List<?>)diff.getAllDifferences();
                log.debug("Number of differences in the pom: " + allDifferences.size());

                for (Object differenceObj : allDifferences) {
                    Difference difference = (Difference)differenceObj;
                    if (difference.getControlNodeDetail().getNode() != null && !dependencyChange(difference.getControlNodeDetail().getNode())) {
                        unhandledChange = true;
                    }
                }                
                if (!allDifferences.isEmpty()) {
                    log.info("Pom has been modified");
                    if (isUsingBoost()) {
                        log.info("Running boost:package");
                        runBoostMojo("package", true);
                    }
                    
                    MavenProject updatedProject = loadProject(buildFile);
                    List<Dependency> dependencies = updatedProject.getDependencies();
                    log.debug("Dependencies size: " + dependencies.size());
                    log.debug("Existing dependencies size: " + this.existingDependencies.size());
                    List<String> dependencyIds = new ArrayList<String>();
                    List<Artifact> updatedArtifacts = getNewDependencies(dependencies, this.existingDependencies);

                    if (!updatedArtifacts.isEmpty()) {
                        for (Artifact artifact : updatedArtifacts) {
                            if (("esa").equals(artifact.getType())) {
                                dependencyIds.add(artifact.getArtifactId());
                            }

                            org.eclipse.aether.artifact.Artifact aetherArtifact = new org.eclipse.aether.artifact.DefaultArtifact(
                                    artifact.getGroupId(), artifact.getArtifactId(), artifact.getType(),
                                    artifact.getVersion());
                            org.eclipse.aether.graph.Dependency dependency = new org.eclipse.aether.graph.Dependency(
                                    aetherArtifact, null, true);

                            CollectRequest collectRequest = new CollectRequest();
                            collectRequest.setRoot(dependency);
                            collectRequest.setRepositories(repositories);

                            List<String> addToClassPath = new ArrayList<String>();
                            DependencyRequest depRequest = new DependencyRequest(collectRequest, null);
                            try {
                                DependencyResult dependencyResult = repositorySystem
                                        .resolveDependencies(repoSession, depRequest);
                                org.eclipse.aether.graph.DependencyNode root = dependencyResult.getRoot();
                                List<File> artifactsList = new ArrayList<File>();
                                addArtifacts(root, artifactsList);
                                for (File a : artifactsList) {
                                    log.debug("Artifact: " + a);
                                    if (a.getCanonicalPath().endsWith(".jar")) {
                                        addToClassPath.add(a.getCanonicalPath());
                                    }
                                }
                            } catch (DependencyResolutionException e) {
                                throw new MojoExecutionException(e.getMessage(), e);
                            }
                            artifactPaths.addAll(addToClassPath);
                        }

                        if (!dependencyIds.isEmpty()) {
                            runLibertyMojoInstallFeature(null);
                            dependencyIds.clear();
                        }

                        // update dependencies
                        for (Artifact artifact : updatedArtifacts) {
                            for (Dependency dependency : dependencies) {
                                if (artifact.getArtifactId().equals(dependency.getArtifactId())) {
                                    this.existingDependencies.add(dependency);
                                    break;
                                }
                            }
                        }
                        if (!isUsingBoost() && unhandledChange) {
                            log.warn(
                                    "Unhandled change detected in pom.xml. Restart liberty:dev mode for it to take effect.");
                        } else {
                            this.existingPom = modifiedPom;
                        }
                        return true;
                    } else if (isUsingBoost()) {
                        this.existingPom = modifiedPom;
                        return true;
                    } else if (unhandledChange) {
                        log.warn(
                                "Unhandled change detected in pom.xml. Restart liberty:dev mode for it to take effect.");
                    }
                }
            } catch (Exception e) {
                log.debug("Could not recompile pom.xml", e);
            }
            return false;
        }

        @Override
        public void checkConfigFile(File configFile, File serverDir) {
            try {
                ServerFeature servUtil = getServerFeatureUtil();
                Set<String> features = servUtil.getServerFeatures(serverDir);
                if (features != null) {
                    features.removeAll(existingFeatures);
                    if (!features.isEmpty()) {
                        log.info("Configuration features have been added");
                        Element[] featureElems = new Element[features.size() + 1];
                        featureElems[0] = element(name("acceptLicense"), "true");
                        String[] values = features.toArray(new String[features.size()]);
                        for (int i = 0; i < features.size(); i++) {
                            featureElems[i+1] = element(name("feature"), values[i]);
                        }
                        runLibertyMojoInstallFeature(element(name("features"), featureElems));
                        this.existingFeatures.addAll(features);
                    }
                }
            } catch (MojoExecutionException e) {
                log.error("Failed to install features from configuration file", e);
            }
        }

        @Override
        public boolean compile(File dir) {
            try {
                if (dir.equals(sourceDirectory)) {
                    runMojo("org.apache.maven.plugins", "maven-compiler-plugin", "compile");
                    runMojo("org.apache.maven.plugins", "maven-resources-plugin", "resources");
                }
                if (dir.equals(testSourceDirectory)) {
                    runMojo("org.apache.maven.plugins", "maven-compiler-plugin", "testCompile");
                    runMojo("org.apache.maven.plugins", "maven-resources-plugin", "testResources");
                }
                return true;
            } catch (MojoExecutionException e) {
                log.error("Unable to compile", e);
                return false;
            }
        }

        @Override
        public void runUnitTests() throws PluginExecutionException, PluginScenarioException {
            try {
                runTestMojo("org.apache.maven.plugins", "maven-surefire-plugin", "test");
                runTestMojo("org.apache.maven.plugins", "maven-surefire-report-plugin", "report-only");
            } catch (MojoExecutionException e) {
                Throwable cause = e.getCause();
                if (cause != null && cause instanceof MojoFailureException) {
                    throw new PluginScenarioException("Unit tests failed: " + cause.getLocalizedMessage(), e);
                } else {
                    throw new PluginExecutionException("Failed to run unit tests", e);
                }
            }
        }

        @Override
        public void runIntegrationTests() throws PluginExecutionException, PluginScenarioException {
            try {
                runTestMojo("org.apache.maven.plugins", "maven-failsafe-plugin", "integration-test");
                runTestMojo("org.apache.maven.plugins", "maven-surefire-report-plugin", "failsafe-report-only");
                runTestMojo("org.apache.maven.plugins", "maven-failsafe-plugin", "verify");
            } catch (MojoExecutionException e) {
                Throwable cause = e.getCause();
                if (cause != null && cause instanceof MojoFailureException) {
                    throw new PluginScenarioException("Integration tests failed: " + cause.getLocalizedMessage(), e);
                } else {
                    throw new PluginExecutionException("Failed to run integration tests", e);
                }
            }
        }
    }

    private boolean isUsingBoost() {
        return boostPlugin != null;
    }

    @Override
    protected void doExecute() throws Exception {
        if (skip) {
            return;
        }

        // skip unit tests for ear packaging
        if (project.getPackaging().equals("ear")) {
            skipUTs = true;
        }

        // Check if this is a Boost application
        boostPlugin = project.getPlugin("org.microshed.boost:boost-maven-plugin");

        if (serverDirectory.exists()) {
            // passing liberty installDirectory, outputDirectory and serverName to determine server status
            if (ServerStatusUtil.isServerRunning(installDirectory, super.outputDirectory, serverName)) {
                throw new MojoExecutionException("The server " + serverName
                        + " is already running. Terminate all instances of the server before starting dev mode.");
            }
        }

        // create an executor for tests with an additional queue of size 1, so
        // any further changes detected mid-test will be in the following run
        final ThreadPoolExecutor executor = new ThreadPoolExecutor(1, 1, 0L, TimeUnit.MILLISECONDS,
                new ArrayBlockingQueue<Runnable>(1, true));

        runMojo("org.apache.maven.plugins", "maven-compiler-plugin", "compile");
        runMojo("org.apache.maven.plugins", "maven-resources-plugin", "resources");
        runMojo("org.apache.maven.plugins", "maven-compiler-plugin", "testCompile");
        runMojo("org.apache.maven.plugins", "maven-resources-plugin", "testResources");
        
        sourceDirectory = new File(sourceDirectoryString.trim());
        testSourceDirectory = new File(testSourceDirectoryString.trim());

        ArrayList<File> javaFiles = new ArrayList<File>();
        listFiles(sourceDirectory, javaFiles, ".java");

        ArrayList<File> javaTestFiles = new ArrayList<File>();
        listFiles(testSourceDirectory, javaTestFiles, ".java");

        log.debug("Source directory: " + sourceDirectory);
        log.debug("Output directory: " + outputDirectory);
        log.debug("Test Source directory: " + testSourceDirectory);
        log.debug("Test Output directory: " + testOutputDirectory);

        if (isUsingBoost()) {
            log.info("Running boost:package");
            runBoostMojo("package", false);
        } else {
            runLibertyMojoCreate();
            runLibertyMojoInstallFeature(null);
            runLibertyMojoDeploy();
        }
        // resource directories
        List<File> resourceDirs = new ArrayList<File>();
        if (outputDirectory.exists()) {
            List<Resource> resources = project.getResources();
            for (Resource resource : resources) {
                File resourceFile = new File(resource.getDirectory());
                if (resourceFile.exists()) {
                    resourceDirs.add(resourceFile);
                }
            }
        }
        if (resourceDirs.isEmpty()) {
            File defaultResourceDir = new File(project.getBasedir() + "/src/main/resources");
            log.debug("No resource directory detected, using default directory: " + defaultResourceDir);
            resourceDirs.add(defaultResourceDir);
        }

        util = new DevMojoUtil(serverDirectory, sourceDirectory, testSourceDirectory, configDirectory, resourceDirs);
        util.addShutdownHook(executor);
<<<<<<< HEAD
        util.startServer(serverStartTimeout, verifyTimeout);
=======
        util.enableServerDebug(libertyDebugPort);
        util.startServer(serverStartTimeout);
>>>>>>> ef4e50db

        // collect artifacts canonical paths in order to build classpath
        List<String> artifactPaths = util.getArtifacts();

        if (hotTests && testSourceDirectory.exists()) {
            // if hot testing, run tests on startup and then watch for
            // keypresses
            util.runTestThread(false, executor, -1, false, false);
        } else {
            // else watch for keypresses immediately
            util.runHotkeyReaderThread(executor);
        }

        // pom.xml
        File pom = project.getFile();

        // Note that serverXmlFile can be null. DevUtil will automatically watch
        // all files in the configDirectory,
        // which is where the server.xml is located if a specific serverXmlFile
        // configuration parameter is not specified.
        try {
            util.watchFiles(pom, outputDirectory, testOutputDirectory, executor, artifactPaths, serverXmlFile);
        } catch (PluginScenarioException e) { // this exception is caught when the server has been stopped by another process
            log.info(e.getMessage()); 
            return; // enter shutdown hook 
        }
    }

    private void addArtifacts(org.eclipse.aether.graph.DependencyNode root, List<File> artifacts) {
        if (root.getArtifact() != null) {
            artifacts.add(root.getArtifact().getFile());
        }

        for (org.eclipse.aether.graph.DependencyNode node : root.getChildren()) {
            addArtifacts(node, artifacts);
        }
    }

    private List<Artifact> getNewDependencies(List<Dependency> dependencies, List<Dependency> existingDependencies) {
        List<Artifact> updatedArtifacts = new ArrayList<Artifact>();
        for (Dependency dep : dependencies) {
            boolean newDependency = true;
            try {
                // resolve new artifact
                Artifact artifact = getArtifact(dep.getGroupId(), dep.getArtifactId(), dep.getType(), dep.getVersion());

                // match dependencies based on artifactId, groupId, version and type
                for (Dependency existingDep : existingDependencies) {
                    Artifact existingArtifact = getArtifact(existingDep.getGroupId(), existingDep.getArtifactId(), existingDep.getType(), existingDep.getVersion());
                    if (Objects.equals(artifact.getArtifactId(), existingArtifact.getArtifactId())
                            && Objects.equals(artifact.getGroupId(), existingArtifact.getGroupId())
                            && Objects.equals(artifact.getVersion(), existingArtifact.getVersion())
                            && Objects.equals(artifact.getType(), existingArtifact.getType())) {
                        newDependency = false;
                        break;
                    }
                }
                if (newDependency) {
                    log.debug("New dependency found: " + artifact.toString());
                    updatedArtifacts.add(artifact);
                }
            } catch (MojoExecutionException e) {
                log.warn(e.getMessage());
            } catch (IllegalArgumentException e) {
                log.warn(dep.toString() + " is not valid: " + e.getMessage());
            }
        }
        return updatedArtifacts;
    }

    private void runTestMojo(String groupId, String artifactId, String goal) throws MojoExecutionException {
        Plugin plugin = getPlugin(groupId, artifactId);
        Xpp3Dom config = ExecuteMojoUtil.getPluginGoalConfig(plugin, goal, log);

        if (goal.equals("test")) {
            injectTestId(config);
        } else if (goal.equals("integration-test")) {
            injectTestId(config);
            injectLibertyProperties(config);
            // clean up previous summary file
            File summaryFile = null;
            Xpp3Dom summaryFileElement = config.getChild("summaryFile");
            if (summaryFileElement != null && summaryFileElement.getValue() != null) {
                summaryFile = new File(summaryFileElement.getValue());
            } else {
                summaryFile = new File(project.getBuild().getDirectory() + "/failsafe-reports/failsafe-summary.xml");
            }
            try {
                log.debug("Looking for summary file at " + summaryFile.getCanonicalPath());
            } catch (IOException e) {
                log.debug("Unable to resolve summary file " + e.getMessage());
            }
            if (summaryFile.exists()) {
                boolean deleteResult = summaryFile.delete();
                log.debug("Summary file deleted? " + deleteResult);
            } else {
                log.debug("Summary file doesn't exist");
            }
        } else if (goal.equals("failsafe-report-only")) {
            Plugin failsafePlugin = getPlugin("org.apache.maven.plugins", "maven-failsafe-plugin");
            Xpp3Dom failsafeConfig = ExecuteMojoUtil.getPluginGoalConfig(failsafePlugin, "integration-test", log);
            Xpp3Dom linkXRef = new Xpp3Dom("linkXRef");
            if (failsafeConfig != null) {
                Xpp3Dom reportsDirectoryElement = failsafeConfig.getChild("reportsDirectory");
                if (reportsDirectoryElement != null) {
                    Xpp3Dom reportDirectories = new Xpp3Dom("reportsDirectories");
                    reportDirectories.addChild(reportsDirectoryElement);
                    config.addChild(reportDirectories);
                }
                linkXRef = failsafeConfig.getChild("linkXRef");
                if (linkXRef == null) {
                    linkXRef = new Xpp3Dom("linkXRef");
                }
            }
            linkXRef.setValue("false");
            config.addChild(linkXRef);
        } else if (goal.equals("report-only")) {
            Plugin surefirePlugin = getPlugin("org.apache.maven.plugins", "maven-surefire-plugin");
            Xpp3Dom surefireConfig = ExecuteMojoUtil.getPluginGoalConfig(surefirePlugin, "test", log);
            Xpp3Dom linkXRef = new Xpp3Dom("linkXRef");
            if (surefireConfig != null) {
                Xpp3Dom reportsDirectoryElement = surefireConfig.getChild("reportsDirectory");
                if (reportsDirectoryElement != null) {
                    Xpp3Dom reportDirectories = new Xpp3Dom("reportsDirectories");
                    reportDirectories.addChild(reportsDirectoryElement);
                    config.addChild(reportDirectories);
                }
                linkXRef = surefireConfig.getChild("linkXRef");
                if (linkXRef == null) {
                    linkXRef = new Xpp3Dom("linkXRef");
                }
            }
            linkXRef.setValue("false");
            config.addChild(linkXRef);
        }

        log.debug(groupId + ":" + artifactId + " " + goal + " configuration:\n" + config);
        executeMojo(plugin, goal(goal), config, executionEnvironment(project, session.clone(), pluginManager));
    }

    /**
     * Given the groupId and artifactId get the corresponding plugin
     * 
     * @param groupId
     * @param artifactId
     * @return Plugin
     */
    private Plugin getPlugin(String groupId, String artifactId) {
        Plugin plugin = project.getPlugin(groupId + ":" + artifactId);
        if (plugin == null) {
            plugin = plugin(groupId(groupId), artifactId(artifactId), version("RELEASE"));
        }
        return plugin;
    }

    /**
     * Force change a property so that the checksum calculated by
     * AbstractSurefireMojo is different every time.
     *
     * @param config
     *            The configuration element
     */
    private void injectTestId(Xpp3Dom config) {
        Xpp3Dom properties = config.getChild("properties");
        if (properties == null || properties.getChild(TEST_RUN_ID_PROPERTY_NAME) == null) {
            Element e = element(name("properties"), element(name(TEST_RUN_ID_PROPERTY_NAME), String.valueOf(runId++)));
            config.addChild(e.toDom());
        } else {
            properties.getChild(TEST_RUN_ID_PROPERTY_NAME).setValue(String.valueOf(runId++));
        }
    }

    /**
     * Add Liberty system properties for tests to consume.
     *
     * @param config
     *            The configuration element
     * @throws MojoExecutionException
     *             if the userDirectory canonical path cannot be resolved
     */
    private void injectLibertyProperties(Xpp3Dom config) throws MojoExecutionException {
        Xpp3Dom sysProps = config.getChild("systemPropertyVariables");
        if (sysProps == null) {
            Element e = element(name("systemPropertyVariables"));
            sysProps = e.toDom();
            config.addChild(sysProps);
        }
        // don't overwrite existing properties if they are already defined
        addDomPropertyIfNotFound(sysProps, LIBERTY_HOSTNAME, util.getHostName());
        addDomPropertyIfNotFound(sysProps, LIBERTY_HTTP_PORT, util.getHttpPort());
        addDomPropertyIfNotFound(sysProps, LIBERTY_HTTPS_PORT, util.getHttpsPort());
        addDomPropertyIfNotFound(sysProps, MICROSHED_HOSTNAME, util.getHostName());
        addDomPropertyIfNotFound(sysProps, MICROSHED_HTTP_PORT, util.getHttpPort());
        addDomPropertyIfNotFound(sysProps, MICROSHED_HTTPS_PORT, util.getHttpsPort());
        try {
            addDomPropertyIfNotFound(sysProps, WLP_USER_DIR_PROPERTY_NAME, userDirectory.getCanonicalPath());
        } catch (IOException e) {
            throw new MojoExecutionException(
                    "Could not resolve canonical path of userDirectory parameter: " + userDirectory.getAbsolutePath(),
                    e);
        }
    }

    private void addDomPropertyIfNotFound(Xpp3Dom sysProps, String key, String value) {
        if (sysProps.getChild(key) == null && value != null) {
            sysProps.addChild(element(name(key), value).toDom());
        }
    }

    private void runBoostMojo(String goal, boolean rebuildProject)
            throws MojoExecutionException, ProjectBuildingException {

        MavenProject boostProject = this.project;
        MavenSession boostSession = this.session;

        if (rebuildProject) {
            // Reload pom
            File pomFile = new File(project.getFile().getAbsolutePath());
            ProjectBuildingResult build = mavenProjectBuilder.build(pomFile,
                    session.getProjectBuildingRequest().setResolveDependencies(true));
            boostProject = build.getProject();
            boostSession.setCurrentProject(boostProject);
        }

        log.debug("plugin version: " + boostPlugin.getVersion());
        executeMojo(boostPlugin, goal(goal), configuration(),
                executionEnvironment(boostProject, boostSession, pluginManager));

    }

    private static MavenProject loadProject(File pomFile) throws IOException, XmlPullParserException {
        MavenProject ret = null;
        MavenXpp3Reader mavenReader = new MavenXpp3Reader();

        if (pomFile != null && pomFile.exists()) {
            FileReader reader = null;
            try {
                reader = new FileReader(pomFile);
                Model model = mavenReader.read(reader);
                model.setPomFile(pomFile);
                ret = new MavenProject(model);
            } finally {
                reader.close();
            }
        }
        return ret;
    }

    /**
     * Check if the pom.xml has had a dependency change
     * 
     * @param node difference node in the pom.xml
     * @return true if the change is related to a dependency change
     */
    private boolean dependencyChange(Node node) {
        if (node.getNodeName().equals("dependency") || node.getNodeName().equals("dependencies")) {
            return true;
        } else if (node.getParentNode() == null) {
            return false;
        } else {
            return dependencyChange(node.getParentNode());
        }
    }

    private void listFiles(File directory, List<File> files, String suffix) {
        if (directory != null) {
            // Get all files from a directory.
            File[] fList = directory.listFiles();
            if (fList != null) {
                for (File file : fList) {
                    if (file.isFile() && ((suffix == null) || (file.getName().toLowerCase().endsWith("." + suffix)))) {
                        files.add(file);
                    } else if (file.isDirectory()) {
                        listFiles(file, files, suffix);
                    }
                }
            }
        }
    }

    private static ServerFeature serverFeatureUtil;

    private ServerFeature getServerFeatureUtil() {
        if (serverFeatureUtil == null) {
            serverFeatureUtil = new ServerFeature();
        }
        return serverFeatureUtil;
    }

    private class ServerFeature extends ServerFeatureUtil {

        @Override
        public void debug(String msg) {
            log.debug(msg);
        }

        @Override
        public void debug(String msg, Throwable e) {
            log.debug(msg, e);
        }

        @Override
        public void debug(Throwable e) {
            log.debug(e);
        }

        @Override
        public void warn(String msg) {
            log.warn(msg);
        }

        @Override
        public void info(String msg) {
            log.info(msg);
        }

    }

    private Plugin getLibertyPlugin() {
        Plugin plugin = project.getPlugin(LIBERTY_MAVEN_PLUGIN_GROUP_ID + ":" + LIBERTY_MAVEN_PLUGIN_ARTIFACT_ID);
        if (plugin == null) {
            plugin = plugin(LIBERTY_MAVEN_PLUGIN_GROUP_ID, LIBERTY_MAVEN_PLUGIN_ARTIFACT_ID, "LATEST");
        }
        return plugin;
    }

    private void runLibertyMojoCreate() throws MojoExecutionException {
        Xpp3Dom config = ExecuteMojoUtil.getPluginGoalConfig(getLibertyPlugin(), "create", log);
        runLibertyMojo("create", config);
    }

    private void runLibertyMojoDeploy() throws MojoExecutionException {
        Xpp3Dom config = ExecuteMojoUtil.getPluginGoalConfig(getLibertyPlugin(), "deploy", log);
        Xpp3Dom looseApp = config.getChild("looseApplication");
        if (looseApp != null && "false".equals(looseApp.getValue())) {
            log.warn("Overriding liberty plugin pararmeter, \"looseApplication\" to \"true\" and deploying application in looseApplication format");
            looseApp.setValue("true");
        }
        runLibertyMojo("deploy", config);
    }

    private void runLibertyMojoInstallFeature(Element features) throws MojoExecutionException {
        Xpp3Dom config = ExecuteMojoUtil.getPluginGoalConfig(getLibertyPlugin(), "install-feature", log);;
        if (features != null) {
            config = Xpp3Dom.mergeXpp3Dom(configuration(features), config);
        }
        runLibertyMojo("install-feature", config);
    }

    private void runLibertyMojo(String goal, Xpp3Dom config) throws MojoExecutionException {
        log.info("Running liberty:" + goal);
        log.debug("configuration:\n" + config);
        executeMojo(getLibertyPlugin(), goal(goal), config,
                executionEnvironment(project, session, pluginManager));
    }

    private void runMojo(String groupId, String artifactId, String goal) throws MojoExecutionException {
        Plugin plugin = getPlugin(groupId, artifactId);
        Xpp3Dom config = ExecuteMojoUtil.getPluginGoalConfig(plugin, goal, log);
        log.info("Running " + artifactId + ":" + goal);
        log.debug("configuration:\n" + config);
        executeMojo(plugin, goal(goal), config,
                executionEnvironment(project, session, pluginManager));
    }
}<|MERGE_RESOLUTION|>--- conflicted
+++ resolved
@@ -197,12 +197,8 @@
         public DevMojoUtil(File serverDirectory, File sourceDirectory, File testSourceDirectory, File configDirectory,
                 List<File> resourceDirs) throws IOException {
             super(serverDirectory, sourceDirectory, testSourceDirectory, configDirectory, resourceDirs, hotTests,
-<<<<<<< HEAD
-                    skipTests, skipUTs, skipITs, project.getArtifactId(), appUpdateTimeout,
+                    skipTests, skipUTs, skipITs, project.getArtifactId(), verifyTimeout, appUpdateTimeout,
                     ((long) (compileWait * 1000L)), libertyDebug);
-=======
-                    skipTests, skipUTs, skipITs, project.getArtifactId(), verifyTimeout, appUpdateTimeout, ((long)(compileWait * 1000L)));
->>>>>>> ef4e50db
 
             this.existingDependencies = project.getDependencies();
             File pom = project.getFile();
@@ -557,12 +553,7 @@
 
         util = new DevMojoUtil(serverDirectory, sourceDirectory, testSourceDirectory, configDirectory, resourceDirs);
         util.addShutdownHook(executor);
-<<<<<<< HEAD
-        util.startServer(serverStartTimeout, verifyTimeout);
-=======
-        util.enableServerDebug(libertyDebugPort);
         util.startServer(serverStartTimeout);
->>>>>>> ef4e50db
 
         // collect artifacts canonical paths in order to build classpath
         List<String> artifactPaths = util.getArtifacts();
