/**
 * (C) Copyright IBM Corporation 2019, 2021.
 *
 * Licensed under the Apache License, Version 2.0 (the "License");
 * you may not use this file except in compliance with the License.
 * You may obtain a copy of the License at
 *
 * http://www.apache.org/licenses/LICENSE-2.0
 *
 * Unless required by applicable law or agreed to in writing, software
 * distributed under the License is distributed on an "AS IS" BASIS,
 * WITHOUT WARRANTIES OR CONDITIONS OF ANY KIND, either express or implied.
 * See the License for the specific language governing permissions and
 * limitations under the License.
 */
package io.openliberty.tools.maven.server;

import static org.twdata.maven.mojoexecutor.MojoExecutor.configuration;
import static org.twdata.maven.mojoexecutor.MojoExecutor.element;
import static org.twdata.maven.mojoexecutor.MojoExecutor.executeMojo;
import static org.twdata.maven.mojoexecutor.MojoExecutor.executionEnvironment;
import static org.twdata.maven.mojoexecutor.MojoExecutor.goal;
import static org.twdata.maven.mojoexecutor.MojoExecutor.name;

import java.io.File;
import java.io.IOException;
import java.nio.file.Path;
import java.text.MessageFormat;
import java.util.ArrayList;
import java.util.Collection;
import java.util.Enumeration;
import java.util.HashMap;
import java.util.HashSet;
import java.util.List;
import java.util.Map;
import java.util.Objects;
import java.util.Properties;
import java.util.Set;
import java.util.concurrent.ArrayBlockingQueue;
import java.util.concurrent.ThreadPoolExecutor;
import java.util.concurrent.TimeUnit;

import org.apache.maven.artifact.DependencyResolutionRequiredException;
import org.apache.maven.execution.MavenSession;
import org.apache.maven.execution.ProjectDependencyGraph;
import org.apache.maven.model.Build;
import org.apache.maven.model.Dependency;
import org.apache.maven.model.Plugin;
import org.apache.maven.model.Resource;
import org.apache.maven.plugin.MojoExecutionException;
import org.apache.maven.plugin.MojoFailureException;
import org.apache.maven.plugins.annotations.Component;
import org.apache.maven.plugins.annotations.Mojo;
import org.apache.maven.plugins.annotations.Parameter;
import org.apache.maven.plugins.annotations.ResolutionScope;
import org.apache.maven.project.MavenProject;
import org.apache.maven.project.ProjectBuilder;
import org.apache.maven.project.ProjectBuildingException;
import org.apache.maven.project.ProjectBuildingResult;
import org.apache.maven.rtinfo.RuntimeInformation;
import org.codehaus.plexus.util.xml.Xpp3Dom;
import org.twdata.maven.mojoexecutor.MojoExecutor.Element;

import io.openliberty.tools.ant.ServerTask;
import io.openliberty.tools.common.plugins.util.DevUtil;
import io.openliberty.tools.common.plugins.util.JavaCompilerOptions;
import io.openliberty.tools.common.plugins.util.PluginExecutionException;
import io.openliberty.tools.common.plugins.util.PluginScenarioException;
import io.openliberty.tools.common.plugins.util.ServerFeatureUtil;
import io.openliberty.tools.common.plugins.util.ServerStatusUtil;
import io.openliberty.tools.common.plugins.util.ProjectModule;
import io.openliberty.tools.maven.BasicSupport;
import io.openliberty.tools.maven.applications.DeployMojoSupport;
import io.openliberty.tools.maven.applications.LooseWarApplication;
import io.openliberty.tools.maven.utils.ExecuteMojoUtil;

/**
 * Start a liberty server in dev mode import to set ResolutionScope for TEST as
 * it helps build full transitive dependency classpath
 */
@Mojo(name = "dev", requiresDependencyCollection = ResolutionScope.TEST, requiresDependencyResolution = ResolutionScope.TEST)
public class DevMojo extends LooseAppSupport {

    private static final String TEST_RUN_ID_PROPERTY_NAME = "liberty.dev.test.run.id";
    private static final String LIBERTY_HOSTNAME = "liberty.hostname";
    private static final String LIBERTY_HTTP_PORT = "liberty.http.port";
    private static final String LIBERTY_HTTPS_PORT = "liberty.https.port";
    private static final String MICROSHED_HOSTNAME = "microshed_hostname";
    private static final String MICROSHED_HTTP_PORT = "microshed_http_port";
    private static final String MICROSHED_HTTPS_PORT = "microshed_https_port";
    private static final String WLP_USER_DIR_PROPERTY_NAME = "wlp.user.dir";

    DevMojoUtil util = null;

    @Parameter(property = "hotTests", defaultValue = "false")
    private boolean hotTests;

    @Parameter(property = "skipTests", defaultValue = "false")
    private boolean skipTests;

    @Parameter(property = "skipUTs", defaultValue = "false")
    private boolean skipUTs;

    @Parameter(property = "skipITs", defaultValue = "false")
    private boolean skipITs;

    @Parameter(property = "debug", defaultValue = "true")
    private boolean libertyDebug;

    @Parameter(property = "debugPort", defaultValue = "7777")
    private int libertyDebugPort;

    @Parameter(property = "container", defaultValue = "false")
    private boolean container;

    @Parameter(property = "generateFeatures", defaultValue = "true")
    private boolean generateFeatures;

    /**
     * Whether to recompile dependencies. Defaults to false for single module
     * projects and true for multi module projects. Since the default behavior
     * changes between single module and multi module projects, need to accept param
     * as a string.
     */
    @Parameter(property = "recompileDependencies")
    private String recompileDependencies;

    /**
     * Time in seconds to wait before processing Java changes and deletions.
     */
    @Parameter(property = "compileWait", defaultValue = "0.5")
    private double compileWait;

    private int runId = 0;

    private ServerTask serverTask = null;

    private Plugin boostPlugin = null;

    @Component
    protected ProjectBuilder mavenProjectBuilder;

    @Component
    private RuntimeInformation runtime;

    /**
     * Time in seconds to wait while verifying that the application has started or
     * updated.
     */
    @Parameter(property = "verifyTimeout", defaultValue = "30")
    private int verifyTimeout;

    /**
     * Time in seconds to wait while verifying that the server has started.
     */
    @Parameter(property = "serverStartTimeout", defaultValue = "90")
    private int serverStartTimeout;

    /**
     * comma separated list of app names to wait for
     */
    @Parameter(property = "applications")
    private String applications;

    /**
     * Clean all cached information on server start up.
     */
    @Parameter(property = "clean", defaultValue = "false")
    protected boolean clean;

    /**
     * Poll for file changes instead of using file system notifications (test only).
     */
    @Parameter(property = "pollingTest", defaultValue = "false")
    protected boolean pollingTest;

    /**
     * Dockerfile used to build a Docker image to then start a container with
     */
    @Parameter(property = "dockerfile")
    private File dockerfile;

    /**
     * Context (directory) to use for the Docker build when building the container image
     */
    @Parameter(property = "dockerBuildContext")
    private File dockerBuildContext;

    /**
     * The directory for source files.
     */
    @Parameter(readonly = true, required = true, defaultValue = " ${project.build.sourceDirectory}")
    private String sourceDirectoryString;
    private File sourceDirectory;

    /**
     * The directory for test source files.
     */
    @Parameter(readonly = true, required = true, defaultValue = " ${project.build.testSourceDirectory}")
    private String testSourceDirectoryString;
    private File testSourceDirectory;

    /**
     * The directory for compiled classes.
     */
    @Parameter(readonly = true, required = true, defaultValue = "${project.build.outputDirectory}")
    private File outputDirectory;

    /**
     * The directory for compiled test classes.
     */
    @Parameter(readonly = true, required = true, defaultValue = "${project.build.testOutputDirectory}")
    private File testOutputDirectory;

    /**
     * Additional options for the docker run command when dev mode starts a
     * container.
     */
    @Parameter(property = "dockerRunOpts")
    private String dockerRunOpts;

    /**
     * Specify the amount of time in seconds that dev mode waits for the docker
     * build command to run to completion. Default to 600 seconds.
     */
    @Parameter(property = "dockerBuildTimeout", defaultValue = "600")
    private int dockerBuildTimeout;

    /**
     * If true, the default Docker port mappings are skipped in the docker run
     * command
     */
    @Parameter(property = "skipDefaultPorts", defaultValue = "false")
    private boolean skipDefaultPorts;

    /**
     * If true, preserve the temporary Dockerfile used in the docker build command
     */
    @Parameter(property = "keepTempDockerfile", defaultValue = "false")
    private boolean keepTempDockerfile;
    
    private boolean isExplodedLooseWarApp = false;

    /**
     * Set the container option.
     * 
     * @param container whether dev mode should use a container
     */
    protected void setContainer(boolean container) {
        // set container variable for DevMojo
        this.container = container;

        // set project property for use in DeployMojoSupport
        project.getProperties().setProperty("container", Boolean.toString(container));
    }

    protected List<File> getResourceDirectories(MavenProject project, File outputDir) {
    	// Let's just add resources directories unconditionally, the dev util already checks the directories actually exist
        // before adding them to the watch list.   If we avoid checking here we allow for creating them later on.
        List<File> resourceDirs = new ArrayList<File>();
        for (Resource resource : project.getResources()) {
            File resourceFile = new File(resource.getDirectory());
            resourceDirs.add(resourceFile);
        }
        if (resourceDirs.isEmpty()) {
            File defaultResourceDir = new File(project.getBasedir(), "src/main/resources");
            log.debug("No resource directory detected, using default directory: " + defaultResourceDir);
            resourceDirs.add(defaultResourceDir);
        }
        return resourceDirs;
    }

    private class DevMojoUtil extends DevUtil {

        Set<String> existingFeatures;
        Map<String, File> libertyDirPropertyFiles = new HashMap<String, File>();
        List<MavenProject> upstreamMavenProjects;

        public DevMojoUtil(File installDir, File userDir, File serverDirectory, File sourceDirectory,
                File testSourceDirectory, File configDirectory, File projectDirectory, File multiModuleProjectDirectory,
                List<File> resourceDirs, JavaCompilerOptions compilerOptions, String mavenCacheLocation,
                List<ProjectModule> upstreamProjects, List<MavenProject> upstreamMavenProjects, boolean recompileDeps,
<<<<<<< HEAD
                File pom, Map<String, List<String>> parentPoms, boolean generateFeatures, Set<String> compileArtifactPaths, Set<String> testArtifactPaths) throws IOException {
=======
                File pom, Map<String, List<String>> parentPoms, Set<String> compileArtifactPaths, Set<String> testArtifactPaths, 
                List<Path> webResourceDirs) throws IOException {
        	
>>>>>>> 59600342
            super(new File(project.getBuild().getDirectory()), serverDirectory, sourceDirectory, testSourceDirectory,
                    configDirectory, projectDirectory, multiModuleProjectDirectory, resourceDirs, hotTests, skipTests,
                    skipUTs, skipITs, project.getArtifactId(), serverStartTimeout, verifyTimeout, verifyTimeout,
                    ((long) (compileWait * 1000L)), libertyDebug, false, false, pollingTest, container, dockerfile,
                    dockerBuildContext, dockerRunOpts, dockerBuildTimeout, skipDefaultPorts, compilerOptions,
                    keepTempDockerfile, mavenCacheLocation, upstreamProjects, recompileDeps, project.getPackaging(),
<<<<<<< HEAD
                    pom, parentPoms, generateFeatures, compileArtifactPaths, testArtifactPaths);
=======
                    pom, parentPoms, compileArtifactPaths, testArtifactPaths, webResourceDirs);
>>>>>>> 59600342

            ServerFeatureUtil servUtil = getServerFeatureUtil();
            this.libertyDirPropertyFiles = BasicSupport.getLibertyDirectoryPropertyFiles(installDir, userDir,
                    serverDirectory);
            this.existingFeatures = servUtil.getServerFeatures(serverDirectory, libertyDirPropertyFiles);
            this.upstreamMavenProjects = upstreamMavenProjects;
        }

        @Override
        public void debug(String msg) {
            log.debug(msg);
        }

        @Override
        public void debug(String msg, Throwable e) {
            log.debug(msg, e);
        }

        @Override
        public void debug(Throwable e) {
            log.debug(e);
        }

        @Override
        public void warn(String msg) {
            log.warn(msg);
        }

        @Override
        public void info(String msg) {
            log.info(msg);
        }

        @Override
        public void error(String msg) {
            log.error(msg);
        }

        @Override
        public void error(String msg, Throwable e) {
            log.error(msg, e);
        }

        @Override
        public boolean isDebugEnabled() {
            return log.isDebugEnabled();
        }

        @Override
        public String getServerStartTimeoutExample() {
            return "'mvn liberty:dev -DserverStartTimeout=120'";
        }

        @Override
        public String getProjectName() {
            return project.getArtifactId();
        }

        @Override
        public void libertyCreate() throws PluginExecutionException {
            try {
                if (isUsingBoost()) {
                    log.info("Running boost:package");
                    runBoostMojo("package");
                } else {
                    runLibertyMojoCreate();
                }
            } catch (MojoExecutionException | ProjectBuildingException e) {
                throw new PluginExecutionException(e);
            }
        }

        @Override
        public void libertyGenerateFeatures() throws PluginExecutionException {
            try {
                runLibertyMojoGenerateFeatures(null);
            } catch (MojoExecutionException e) {
                throw new PluginExecutionException(e);
            }
        }

        @Override
        public void libertyGenerateFeatures(Collection<String> classes) throws PluginExecutionException {
            try {
                if (classes != null) {
                    Element[] classesElem = new Element[classes.size()];
                    int i = 0;
                    for (String classPath : classes) {
                        classesElem[i] = element(name("classFile"), classPath);
                        i++;
                    }
                    runLibertyMojoGenerateFeatures(element(name("classFiles"), classesElem));
                } else {
                    runLibertyMojoGenerateFeatures(null);
                }
            } catch (MojoExecutionException e) {
                throw new PluginExecutionException(e);
            }
        }

        @Override
        public void libertyInstallFeature() throws PluginExecutionException {
            try {
                runLibertyMojoInstallFeature(null, container ? super.getContainerName() : null);
            } catch (MojoExecutionException e) {
                throw new PluginExecutionException(e);
            }
        }

        @Override
        public void libertyDeploy() throws PluginExecutionException {
            try {
                runLibertyMojoDeploy();
            } catch (MojoExecutionException e) {
                throw new PluginExecutionException(e);
            }
        }

        @Override
        public void stopServer() {
            super.serverFullyStarted.set(false);

            if (container) {
                // TODO stop the container instead
                return;
            }
            try {
                ServerTask serverTask = initializeJava();
                serverTask.setOperation("stop");
                serverTask.execute();
            } catch (Exception e) {
                log.warn(MessageFormat.format(messages.getString("warn.server.stopped"), serverName));
            }
        }

        @Override
        public ServerTask getServerTask() throws Exception {
            if (serverTask != null) {
                return serverTask;
            } else {
                // Setup server task
                serverTask = initializeJava();
                copyConfigFiles();
                serverTask.setClean(clean);
                if (libertyDebug) {
                    setLibertyDebugPort(libertyDebugPort);

                    // set environment variables for server start task
                    serverTask.setOperation("debug");
                    serverTask.setEnvironmentVariables(getDebugEnvironmentVariables());
                } else {
                    serverTask.setOperation("run");
                }

                return serverTask;
            }
        }

        private Properties getPropertiesWithKeyPrefix(Properties p, String prefix) {
            Properties result = new Properties();
            if (p != null) {
                Enumeration<?> e = p.propertyNames();
                while (e.hasMoreElements()) {
                    String key = (String) e.nextElement();
                    if (key.startsWith(prefix)) {
                        result.put(key, p.get(key));
                    }
                }
            }
            return result;
        }

        private List<Dependency> getEsaDependency(List<Dependency> dependencies) {
            List<Dependency> deps = new ArrayList<Dependency>();
            if (dependencies != null) {
                for (Dependency d : dependencies) {
                    if ("esa".equals(d.getType())) {
                        deps.add(d);
                    }
                }
            }
            return deps;
        }
        private List<Dependency> getCompileDependency(List<Dependency> dependencies) {
            List<Dependency> deps = new ArrayList<Dependency>();
            if (dependencies != null) {
                for (Dependency d : dependencies) {
                    if ("compile".equals(d.getScope())) {
                        deps.add(d);
                    }
                }
            }
            return deps;
        }

        private static final String LIBERTY_BOOTSTRAP_PROP = "liberty.bootstrap.";
        private static final String LIBERTY_JVM_PROP = "liberty.jvm.";
        private static final String LIBERTY_ENV_PROP = "liberty.env.";
        private static final String LIBERTY_VAR_PROP = "liberty.var.";
        private static final String LIBERTY_DEFAULT_VAR_PROP = "liberty.defaultVar.";

        private boolean hasServerPropertyChanged(MavenProject project, MavenProject backupProject) {
            Properties projProp = project.getProperties();
            Properties backupProjProp = backupProject.getProperties();

            if (!Objects.equals(getPropertiesWithKeyPrefix(projProp, LIBERTY_BOOTSTRAP_PROP),
                    getPropertiesWithKeyPrefix(backupProjProp, LIBERTY_BOOTSTRAP_PROP))) {
                return true;
            }

            if (!Objects.equals(getPropertiesWithKeyPrefix(projProp, LIBERTY_JVM_PROP),
                    getPropertiesWithKeyPrefix(backupProjProp, LIBERTY_JVM_PROP))) {
                return true;
            }

            if (!Objects.equals(getPropertiesWithKeyPrefix(projProp, LIBERTY_ENV_PROP),
                    getPropertiesWithKeyPrefix(backupProjProp, LIBERTY_ENV_PROP))) {
                return true;
            }
            return false;
        }

        private boolean hasServerVariableChanged(MavenProject project, MavenProject backupProject) {
            Properties projProp = project.getProperties();
            Properties backupProjProp = backupProject.getProperties();

            if (!Objects.equals(getPropertiesWithKeyPrefix(projProp, LIBERTY_VAR_PROP),
                    getPropertiesWithKeyPrefix(backupProjProp, LIBERTY_VAR_PROP))) {
                return true;
            }
            if (!Objects.equals(getPropertiesWithKeyPrefix(projProp, LIBERTY_DEFAULT_VAR_PROP),
                    getPropertiesWithKeyPrefix(backupProjProp, LIBERTY_DEFAULT_VAR_PROP))) {
                return true;
            }
            return false;
        }

        private boolean restartForLibertyMojoConfigChanged(Xpp3Dom config, Xpp3Dom oldConfig) {
            if (!Objects.equals(config.getChild("bootstrapProperties"), oldConfig.getChild("bootstrapProperties"))) {
                return true;
            } else if (!Objects.equals(config.getChild("bootstrapPropertiesFile"),
                    oldConfig.getChild("bootstrapPropertiesFile"))) {
                return true;
            } else if (!Objects.equals(config.getChild("jvmOptions"), oldConfig.getChild("jvmOptions"))) {
                return true;
            } else if (!Objects.equals(config.getChild("jvmOptionsFile"), oldConfig.getChild("jvmOptionsFile"))) {
                return true;
            } else if (!Objects.equals(config.getChild("serverEnv"), oldConfig.getChild("serverEnv"))) {
                return true;
            } else if (!Objects.equals(config.getChild("serverEnvFile"), oldConfig.getChild("serverEnvFile"))) {
                return true;
            } else if (!Objects.equals(config.getChild("configDirectory"), oldConfig.getChild("configDirectory"))) {
                return true;
            }
            return false;
        }

        @Override
        public boolean updateArtifactPaths(ProjectModule projectModule, boolean redeployCheck, ThreadPoolExecutor executor)
                throws PluginExecutionException {
            try {
                MavenProject upstreamProject = getMavenProject(projectModule.getBuildFile());
                MavenProject backupUpstreamProject = upstreamProject;
                for (MavenProject p : upstreamMavenProjects) {
                    if (buildFile != null && p.getFile().getCanonicalPath().equals(buildFile.getCanonicalPath())) {
                        backupUpstreamProject = p;
                    }
                }

                // TODO rebuild the corresponding module if the compiler options have changed
                JavaCompilerOptions oldCompilerOptions = getMavenCompilerOptions(backupUpstreamProject);
                JavaCompilerOptions compilerOptions = getMavenCompilerOptions(upstreamProject);
                if (!oldCompilerOptions.getOptions().equals(compilerOptions.getOptions())) {
                    log.debug("Maven compiler options have been modified: " + compilerOptions.getOptions());
                    util.getProjectModule(buildFile).setCompilerOptions(compilerOptions);
                }

                Set<String> testArtifactPaths = projectModule.getTestArtifacts();
                Set<String> compileArtifactPaths = projectModule.getCompileArtifacts();

                if (this.parentBuildFiles.isEmpty()) {
                    compileArtifactPaths.clear();
                    testArtifactPaths.clear();
                } else {
                    // remove past artifacts and add the newest calculated (covers the case where a
                    // dependency was deleted)
                    // do not clear list as it may contain dependencies from parent projects
                    // update classpath for dependencies changes
                    testArtifactPaths.removeAll(backupUpstreamProject.getTestClasspathElements());
                    compileArtifactPaths.removeAll(backupUpstreamProject.getCompileClasspathElements());
                }
                testArtifactPaths.addAll(upstreamProject.getTestClasspathElements());
                compileArtifactPaths.addAll(upstreamProject.getCompileClasspathElements());

                // check if project module is a parent project and update child modules' artifacts
                if (!this.parentBuildFiles.isEmpty()
                        && this.parentBuildFiles.containsKey(projectModule.getBuildFile().getCanonicalPath())) {
                    updateArtifactPaths(projectModule.getBuildFile());
                }

                // check if compile dependencies have changed and redeploy if they have
                if (redeployCheck) {
                    // update upstream Maven projects list
                    int index = upstreamMavenProjects.indexOf(backupUpstreamProject);
                    upstreamMavenProjects.set(index, upstreamProject);

                    List<Dependency> deps = upstreamProject.getDependencies();
                    List<Dependency> oldDeps = backupUpstreamProject.getDependencies();
                    if (!deps.equals(oldDeps)) {
                        // detect compile dependency changes
                        if (!getCompileDependency(deps).equals(getCompileDependency(oldDeps))) {
                            runLibertyMojoDeploy();
                        }
                    }
                }
            } catch (ProjectBuildingException | DependencyResolutionRequiredException | IOException
                    | MojoExecutionException e) {
                log.error("An unexpected error occurred while processing changes in " + buildFile.getAbsolutePath()
                        + ": " + e.getMessage());
                log.debug(e);
                return false;
            }
            return true;
        }

        @Override
        public boolean updateArtifactPaths(File buildFile) {
            try {
                MavenProject parentProject = getMavenProject(buildFile);
                updateChildProjectArtifactPaths(buildFile, parentProject.getCompileClasspathElements(),
                        parentProject.getTestClasspathElements());
            } catch (ProjectBuildingException | IOException | DependencyResolutionRequiredException e) {
                log.error("An unexpected error occurred while processing changes in " + buildFile.getAbsolutePath()
                        + ": " + e.getMessage());
                log.debug(e);
                return false;
            }
            return true;
        }

        private void updateChildProjectArtifactPaths(File parentBuildFile, List<String> compileClasspathElements,
                List<String> testClasspathElements) throws IOException, ProjectBuildingException, DependencyResolutionRequiredException {
            // search for child projects
            List<String> childBuildFiles = this.parentBuildFiles.get(parentBuildFile.getCanonicalPath());
            if (childBuildFiles != null) {
                for (String childBuildPath : childBuildFiles) {
                    if (this.parentBuildFiles.containsKey(childBuildPath)) {
                        MavenProject project = getMavenProject(new File(childBuildPath));
                        if (project != null) {
                            compileClasspathElements.addAll(project.getCompileClasspathElements());
                            testClasspathElements.addAll(project.getTestClasspathElements());
                        }
                        updateChildProjectArtifactPaths(new File(childBuildPath), compileClasspathElements,
                                testClasspathElements);
                    } else {
                        // update artifacts on this project
                        Set<String> compileArtifacts = null;
                        Set<String> testArtifacts = null;
                        MavenProject project = null;
                        if (childBuildPath.equals(this.buildFile.getCanonicalPath())) {
                            compileArtifacts = util.getCompileArtifacts();
                            testArtifacts = util.getTestArtifacts();
                            project = getMavenProject(this.buildFile);
                        } else if (getProjectModule(new File(childBuildPath)) != null) {
                            ProjectModule projectModule = getProjectModule(new File(childBuildPath));
                            compileArtifacts = projectModule.getCompileArtifacts();
                            testArtifacts = projectModule.getTestArtifacts();
                            project = getMavenProject(projectModule.getBuildFile());
                        }
                        if (compileArtifacts != null && testArtifacts != null && project != null) {
                            compileArtifacts.clear();
                            testArtifacts.clear();
                            // TODO if a dependency is deleted from a parent project, it will still be in
                            // the child projects classpath elements
                            compileClasspathElements.addAll(project.getCompileClasspathElements());
                            testClasspathElements.addAll(project.getTestClasspathElements());
                            compileArtifacts.addAll(compileClasspathElements);
                            testArtifacts.addAll(testClasspathElements);
                        }
                    }
                }
            }
        }

        private MavenProject getMavenProject(File buildFile) throws ProjectBuildingException {
            ProjectBuildingResult build = mavenProjectBuilder.build(buildFile,
                        session.getProjectBuildingRequest().setResolveDependencies(true));
            return build.getProject();
        }
        
        @Override
        protected void updateLooseApp() throws PluginExecutionException {
        	// Only perform operations if we are a war type application
        	if (project.getPackaging().equals("war")) {
		    	// Check if we are using an exploded loose app
		    	if (LooseWarApplication.isExploded(project)) {
		    		if (!isExplodedLooseWarApp) {
		    			// The project was previously running with a "non-exploded" loose app.
		    			// Update this flag and redeploy as an exploded loose app.
		    			isExplodedLooseWarApp = true;
		    			
		    			// Validate maven-war-plugin version
		    			Plugin warPlugin = getPlugin("org.apache.maven.plugins", "maven-war-plugin");
		            	if (!validatePluginVersion(warPlugin.getVersion(), "3.3.1")) {
		            		log.warn("Exploded WAR functionality is enabled. Please use maven-war-plugin version 3.3.1 or greater for best results.");
		            	}
		            	
		    			redeployApp();
		    		} else {
		    			try {
		    				runExplodedMojo();
		    			} catch (MojoExecutionException e) {
		    				log.error("Failed to run war:exploded goal", e);
		    			}
		    		}
		    	} else {
		    		if (isExplodedLooseWarApp) {
		    			// Dev mode was previously running with an exploded loose war app. The app
		    			// must have been updated to remove any exploded war capabilities 
		    			// (filtering, overlay, etc). Update this flag and redeploy.
		    			isExplodedLooseWarApp = false;
		    			redeployApp();
		    		}
		    	}
        	}
        }

        @Override
        protected void resourceDirectoryCreated() throws IOException {
            if (project.getPackaging().equals("war") && LooseWarApplication.isExploded(project)) {
                try {
                    runMojo("org.apache.maven.plugins", "maven-resources-plugin", "resources");
                    runExplodedMojo();
                } catch (MojoExecutionException e) {
                    log.error("Failed to run goal(s)", e);
                }
            } 
        }

        @Override
        protected void resourceModifiedOrCreated(File fileChanged, File resourceParent, File outputDirectory) throws IOException {
        	if (project.getPackaging().equals("war") && LooseWarApplication.isExploded(project)) {
                try {
                    runMojo("org.apache.maven.plugins", "maven-resources-plugin", "resources");
                    runExplodedMojo();
                } catch (MojoExecutionException e) {
                    log.error("Failed to run goal(s)", e);
                }
            } else {
                copyFile(fileChanged, resourceParent, outputDirectory, null);
            }
        }

        @Override
        protected void resourceDeleted(File fileChanged, File resourceParent, File outputDirectory) throws IOException {
            deleteFile(fileChanged, resourceParent, outputDirectory, null);
            if (project.getPackaging().equals("war") && LooseWarApplication.isExploded(project)) {
                try {
                    runExplodedMojo();
                } catch (MojoExecutionException e) {
                    log.error("Failed to run goal(s)", e);
                }
            } 
        }

        @Override
        public boolean recompileBuildFile(File buildFile, Set<String> compileArtifactPaths,
                Set<String> testArtifactPaths, ThreadPoolExecutor executor) throws PluginExecutionException {
            // monitoring project pom.xml file changes in dev mode:
            // - liberty.* properties in project properties section
            // - changes in liberty plugin configuration in the build plugin section
            // - project dependencies changes
            boolean restartServer = false;
            boolean createServer = false;
            boolean installFeature = false;
            boolean redeployApp = false;
            boolean runBoostPackage = false;

            ProjectBuildingResult build;
            try {
                build = mavenProjectBuilder.build(buildFile,
                        session.getProjectBuildingRequest().setResolveDependencies(true));
            } catch (ProjectBuildingException e) {
                log.error("Could not parse pom.xml. " + e.getMessage());
                log.debug(e);
                return false;
            }

            // set the updated project in current session;
            Plugin backupLibertyPlugin = getLibertyPlugin();
            MavenProject backupProject = project;
            project = build.getProject();
            session.setCurrentProject(project);
            Plugin libertyPlugin = getLibertyPlugin();

            try {
                // TODO rebuild the corresponding module if the compiler options have changed
                JavaCompilerOptions oldCompilerOptions = getMavenCompilerOptions(backupProject);
                JavaCompilerOptions compilerOptions = getMavenCompilerOptions(project);
                if (!oldCompilerOptions.getOptions().equals(compilerOptions.getOptions())) {
                    log.debug("Maven compiler options have been modified: " + compilerOptions.getOptions());
                    util.updateJavaCompilerOptions(compilerOptions);
                }

                // Monitoring liberty properties in the pom.xml
                if (hasServerPropertyChanged(project, backupProject)) {
                    restartServer = true;
                }
                if (!restartServer && hasServerVariableChanged(project, backupProject)) {
                    createServer = true;
                }

                // monitoring Liberty plugin configuration changes in dev mode
                Xpp3Dom config;
                Xpp3Dom oldConfig;
                if (!restartServer) {
                    config = ExecuteMojoUtil.getPluginGoalConfig(libertyPlugin, "create", log);
                    oldConfig = ExecuteMojoUtil.getPluginGoalConfig(backupLibertyPlugin, "create", log);
                    if (!Objects.equals(config, oldConfig)) {
                        createServer = true;
                        if (restartForLibertyMojoConfigChanged(config, oldConfig)) {
                            restartServer = true;
                        }
                    }
                }
                config = ExecuteMojoUtil.getPluginGoalConfig(libertyPlugin, "install-feature", log);
                oldConfig = ExecuteMojoUtil.getPluginGoalConfig(backupLibertyPlugin, "install-feature", log);
                if (!Objects.equals(config, oldConfig)) {
                    installFeature = true;
                }
                config = ExecuteMojoUtil.getPluginGoalConfig(libertyPlugin, "deploy", log);
                oldConfig = ExecuteMojoUtil.getPluginGoalConfig(backupLibertyPlugin, "deploy", log);
                if (!Objects.equals(config, oldConfig)) {
                    redeployApp = true;
                }

                List<Dependency> deps = project.getDependencies();
                List<Dependency> oldDeps = backupProject.getDependencies();
                if (!deps.equals(oldDeps)) {
                    runBoostPackage = true;
                    // detect esa dependency changes
                    if (!getEsaDependency(deps).equals(getEsaDependency(oldDeps))) {
                        installFeature = true;
                    }
                    // detect compile dependency changes
                    if (!getCompileDependency(deps).equals(getCompileDependency(oldDeps))) {
                        redeployApp = true;
                    }
                }
                // update classpath for dependencies changes
                if (this.parentBuildFiles.isEmpty()) {
                    compileArtifactPaths.clear();
                    testArtifactPaths.clear();
                } else {
                    // remove past artifacts and add the newest calculated (covers the case where a
                    // dependency was deleted)
                    // do not clear list as it may contain dependencies from parent projects
                    testArtifactPaths.removeAll(backupProject.getTestClasspathElements());
                    compileArtifactPaths.removeAll(backupProject.getCompileClasspathElements());
                }

                compileArtifactPaths.addAll(project.getCompileClasspathElements());
                testArtifactPaths.addAll(project.getTestClasspathElements());

                if (restartServer) {
                    // - stop Server
                    // - create server or runBoostMojo
                    // - generate the missing features
                    // - install feature
                    // - deploy app
                    // - start server
                    util.restartServer();
                    return true;
                } else {
                    if ((createServer || installFeature) && generateFeatures) {
                        runLibertyMojoGenerateFeatures(null);
                    }
                    if (isUsingBoost() && (createServer || runBoostPackage)) {
                        log.info("Running boost:package");
                        runBoostMojo("package");
                    } else if (createServer) {
                        runLibertyMojoCreate();
                    } else if (redeployApp) {
                    	runLibertyMojoDeploy();
                    }
                    if (installFeature) {
                        runLibertyMojoInstallFeature(null, super.getContainerName());
                    }
                }
                if (!(restartServer || createServer || redeployApp || installFeature || runBoostPackage)) {
                    // pom.xml is changed but not affecting liberty:dev mode. return true with the
                    // updated project set in the session
                    log.debug("changes in the pom.xml are not monitored by dev mode");
                    return true;
                }
            } catch (MojoExecutionException | ProjectBuildingException | DependencyResolutionRequiredException e) {
                log.error("An unexpected error occurred while processing changes in pom.xml. " + e.getMessage());
                log.debug(e);
                project = backupProject;
                session.setCurrentProject(backupProject);
                return false;
            }
            return true;
        }

        @Override
        public void checkConfigFile(File configFile, File serverDir) {
            try {
                ServerFeatureUtil servUtil = getServerFeatureUtil();
                Set<String> features = servUtil.getServerFeatures(serverDir, libertyDirPropertyFiles);
                if (features != null) {
                    features.removeAll(existingFeatures);
                    if (!features.isEmpty()) {
                        log.info("Configuration features have been added");
                        Element[] featureElems = new Element[features.size() + 1];
                        featureElems[0] = element(name("acceptLicense"), "true");
                        String[] values = features.toArray(new String[features.size()]);
                        for (int i = 0; i < features.size(); i++) {
                            featureElems[i + 1] = element(name("feature"), values[i]);
                        }
                        runLibertyMojoInstallFeature(element(name("features"), featureElems), super.getContainerName());
                        this.existingFeatures.addAll(features);
                    }
                }
            } catch (MojoExecutionException e) {
                log.error("Failed to install features from configuration file", e);
            }
        }

        @Override
        public boolean compile(File dir) {
            try {
                if (dir.equals(sourceDirectory)) {
                    runCompileMojoLogWarning();
                    runMojo("org.apache.maven.plugins", "maven-resources-plugin", "resources");
                }
                if (dir.equals(testSourceDirectory)) {
                    runTestCompileMojoLogWarning();
                    runMojo("org.apache.maven.plugins", "maven-resources-plugin", "testResources");
                }
                return true;
            } catch (MojoExecutionException e) {
                log.error("Unable to compile", e);
                return false;
            }
        }

        @Override
        public boolean compile(File dir, ProjectModule project) {
            MavenProject mavenProject = resolveMavenProject(project.getBuildFile());
            try {
                if (dir.equals(project.getSourceDirectory())) {
                    runCompileMojoLogWarning(mavenProject);
                    runMojoForProject("org.apache.maven.plugins", "maven-resources-plugin", "resources", mavenProject);
                }
                if (dir.equals(project.getTestSourceDirectory())) {
                    runTestCompileMojoLogWarning(mavenProject);
                    runMojoForProject("org.apache.maven.plugins", "maven-resources-plugin", "testResources", mavenProject);
                }
                return true;
            } catch (MojoExecutionException e) {
                log.error("Unable to compile", e);
                return false;
            }
        }

        @Override
        public void runUnitTests(File buildFile) throws PluginExecutionException, PluginScenarioException {
            MavenProject currentProject = resolveMavenProject(buildFile);
            try {
                runTestMojo("org.apache.maven.plugins", "maven-surefire-plugin", "test", currentProject);
                runTestMojo("org.apache.maven.plugins", "maven-surefire-report-plugin", "report-only", currentProject);
            } catch (MojoExecutionException e) {
                Throwable cause = e.getCause();
                if (cause != null && cause instanceof MojoFailureException) {
                    throw new PluginScenarioException("Unit tests failed: " + cause.getLocalizedMessage(), e);
                } else {
                    throw new PluginExecutionException("Failed to run unit tests", e);
                }
            }
        }

        @Override
        public void runIntegrationTests(File buildFile) throws PluginExecutionException, PluginScenarioException {
            MavenProject currentProject = resolveMavenProject(buildFile);
            try {
                runTestMojo("org.apache.maven.plugins", "maven-failsafe-plugin", "integration-test", currentProject);
                runTestMojo("org.apache.maven.plugins", "maven-surefire-report-plugin", "failsafe-report-only", currentProject);
                runTestMojo("org.apache.maven.plugins", "maven-failsafe-plugin", "verify", currentProject);
            } catch (MojoExecutionException e) {
                Throwable cause = e.getCause();
                if (cause != null && cause instanceof MojoFailureException) {
                    throw new PluginScenarioException("Integration tests failed: " + cause.getLocalizedMessage(), e);
                } else {
                    throw new PluginExecutionException("Failed to run integration tests", e);
                }
            }
        }

        @Override
        public void redeployApp() throws PluginExecutionException {
            try {
                runLibertyMojoDeploy();
            } catch (MojoExecutionException e) {
                throw new PluginExecutionException("liberty:deploy goal failed:" + e.getMessage());
            }
        }

        @Override
        public boolean isLooseApplication() {
            // dev mode forces deploy with looseApplication=true, but it only takes effect
            // if packaging is one of the supported loose app types
            return DeployMojoSupport.isSupportedLooseAppType(project.getPackaging());
        }

        @Override
        public File getLooseApplicationFile() {
            return getLooseAppConfigFile(project, container);
        }

    }

    private boolean isUsingBoost() {
        return boostPlugin != null;
    }

    @Override
    protected void doExecute() throws Exception {
        if (skip) {
            getLog().info("\nSkipping dev goal.\n");
            return;
        }

        String mvnVersion = runtime.getMavenVersion();
        log.debug("Maven version: " + mvnVersion);
        // Maven 3.8.2 and 3.8.3 contain a bug where compile artifacts are not resolved
        // correctly in threads. Block dev mode from running on these versions
        if (mvnVersion.equals("3.8.2") || mvnVersion.equals("3.8.3")) {
            throw new PluginExecutionException("Detected Maven version " + mvnVersion
                    + ". This version is not supported for dev mode. Upgrade to Maven 3.8.4 or higher to use dev mode.");
        }

        boolean isEar = false;
        if (project.getPackaging().equals("ear")) {
            isEar = true;
        }

        // If there are downstream projects (e.g. other modules depend on this module in the Maven Reactor build order),
        // then skip dev mode on this module but only run compile.
        List<MavenProject> upstreamMavenProjects = new ArrayList<MavenProject>();
        ProjectDependencyGraph graph = session.getProjectDependencyGraph();
        if (graph != null) {
            checkMultiModuleConflicts(graph);

            List<MavenProject> downstreamProjects = graph.getDownstreamProjects(project, true);

            if (!downstreamProjects.isEmpty()) {
                log.debug("Downstream projects: " + downstreamProjects);
                if (isEar) {
                    runMojo("org.apache.maven.plugins", "maven-ear-plugin", "generate-application-xml");
                    runMojo("org.apache.maven.plugins", "maven-resources-plugin", "resources");

                    installEmptyEarIfNotFound(project);
                } else if (project.getPackaging().equals("pom")) {
                    log.debug("Skipping compile/resources on module with pom packaging type");
                } else {
                    purgeLocalRepositoryArtifact();

                    runMojo("org.apache.maven.plugins", "maven-resources-plugin", "resources");
                    runCompileMojoLogWarning();
                }
                return;
            } else {
                // get all upstream projects
                upstreamMavenProjects.addAll(graph.getUpstreamProjects(project, true));
            }

            if (containsPreviousLibertyModule(graph)) {
                // skip this module
                return;
            }
        }

        // get all parent poms
        Map<String, List<String>> parentPoms = new HashMap<String, List<String>>();
        for (MavenProject proj : graph.getAllProjects()) {
            updateParentPoms(parentPoms, proj);
        }

        // default behavior of recompileDependencies
        if (recompileDependencies == null) {
            if (upstreamMavenProjects.isEmpty()) {
                // single module project default to false
                log.debug(
                        "The recompileDependencies parameter was not explicitly set. The default value -DrecompileDependencies=false will be used.");
                recompileDependencies = "false";
            } else {
                // multi module project default to true
                log.debug(
                        "The recompileDependencies parameter was not explicitly set. The default value for multi module projects -DrecompileDependencies=true will be used.");
                recompileDependencies = "true";
            }
        }
        boolean recompileDeps = Boolean.parseBoolean(recompileDependencies);
        if (recompileDeps) {
            if (!upstreamMavenProjects.isEmpty()) {
                log.info("The recompileDependencies parameter is set to \"true\". On a file change all dependent modules will be recompiled.");
            } else {
                log.info("The recompileDependencies parameter is set to \"true\". On a file change the entire project will be recompiled.");
            }
        } else {
            log.info("The recompileDependencies parameter is set to \"false\". On a file change only the affected classes will be recompiled.");
        }

        // Check if this is a Boost application
        boostPlugin = project.getPlugin("org.microshed.boost:boost-maven-plugin");

        processContainerParams();

        if (!container) {
            if (serverDirectory.exists()) {
                if (ServerStatusUtil.isServerRunning(installDirectory, super.outputDirectory, serverName)) {
                    throw new MojoExecutionException("The server " + serverName
                            + " is already running. Terminate all instances of the server before starting dev mode."
                            + " You can stop a server instance with the command 'mvn liberty:stop'.");
                }
            }
        } // else TODO check if the container is already running?

        // create an executor for tests with an additional queue of size 1, so
        // any further changes detected mid-test will be in the following run
        final ThreadPoolExecutor executor = new ThreadPoolExecutor(1, 1, 0L, TimeUnit.MILLISECONDS,
                new ArrayBlockingQueue<Runnable>(1, true));

        if (isEar) {
            runMojo("org.apache.maven.plugins", "maven-ear-plugin", "generate-application-xml");
            runMojo("org.apache.maven.plugins", "maven-resources-plugin", "resources");
        } else if (project.getPackaging().equals("pom")) {
            log.debug("Skipping compile/resources on module with pom packaging type");
        } else {
            runMojo("org.apache.maven.plugins", "maven-resources-plugin", "resources");
            runCompileMojoLogWarning();
            runMojo("org.apache.maven.plugins", "maven-resources-plugin", "testResources");    
            runTestCompileMojoLogWarning();
        }

        sourceDirectory = new File(sourceDirectoryString.trim());
        testSourceDirectory = new File(testSourceDirectoryString.trim());

        ArrayList<File> javaFiles = new ArrayList<File>();
        listFiles(sourceDirectory, javaFiles, ".java");

        ArrayList<File> javaTestFiles = new ArrayList<File>();
        listFiles(testSourceDirectory, javaTestFiles, ".java");

        log.debug("Source directory: " + sourceDirectory);
        log.debug("Output directory: " + outputDirectory);
        log.debug("Test Source directory: " + testSourceDirectory);
        log.debug("Test Output directory: " + testOutputDirectory);

        if (isUsingBoost()) {
            log.info("Running boost:package");
            runBoostMojo("package");
        } else {
            if (generateFeatures) {
                runLibertyMojoGenerateFeatures(null);
            }
            runLibertyMojoCreate();
            // If non-container, install features before starting server. Otherwise, user
            // should have "RUN features.sh" in their Dockerfile if they want features to be
            // installed.
            if (!container) {
                runLibertyMojoInstallFeature(null, null);
            }
            runLibertyMojoDeploy();
        }
        
        if (project.getPackaging().equals("war")) {
            // Check if we are using the exploded loose app functionality and save for checking later on. 
            isExplodedLooseWarApp = LooseWarApplication.isExploded(project);
        
            // Validate maven-war-plugin version
            if (isExplodedLooseWarApp) {
        	    Plugin warPlugin = getPlugin("org.apache.maven.plugins", "maven-war-plugin");
        	    if (!validatePluginVersion(warPlugin.getVersion(), "3.3.1")) {
        		    log.warn("Exploded WAR functionality is enabled. Please use maven-war-plugin version 3.3.1 or greater for best results.");
        	    }
            }
        }
        
        // resource directories
        List<File> resourceDirs = getResourceDirectories(project, outputDirectory);
        
        List<Path> webResourceDirs = LooseWarApplication.getFilteredWebSourceDirectories(project);

        JavaCompilerOptions compilerOptions = getMavenCompilerOptions(project);

        // collect upstream projects
        List<ProjectModule> upstreamProjects = new ArrayList<ProjectModule>();
        if (!upstreamMavenProjects.isEmpty()) {
            for (MavenProject p : upstreamMavenProjects) {
                // get compiler options for upstream project
                JavaCompilerOptions upstreamCompilerOptions = getMavenCompilerOptions(p);

                Set<String> compileArtifacts = new HashSet<String>();
                Set<String> testArtifacts = new HashSet<String>();
                Build build = p.getBuild();
                File upstreamSourceDir = new File(build.getSourceDirectory());
                File upstreamOutputDir = new File(build.getOutputDirectory());
                File upstreamTestSourceDir = new File(build.getTestSourceDirectory());
                File upstreamTestOutputDir = new File(build.getTestOutputDirectory());
                // resource directories
                List<File> upstreamResourceDirs = getResourceDirectories(p, upstreamOutputDir);

                // properties that are set in the pom file
                Properties props = p.getProperties();

                // properties that are set by user via CLI parameters
                Properties userProps = session.getUserProperties();

                Plugin libertyPlugin = getLibertyPluginForProject(p);
                // use "dev" goal, although we don't expect the skip tests flags to be bound to any goal
                Xpp3Dom config = ExecuteMojoUtil.getPluginGoalConfig(libertyPlugin, "dev", log);
                
                boolean upstreamSkipTests = getBooleanFlag(config, userProps, props, "skipTests");
                boolean upstreamSkipITs = getBooleanFlag(config, userProps, props, "skipITs");
                boolean upstreamSkipUTs = getBooleanFlag(config, userProps, props, "skipUTs");

                // only force skipping unit test for ear modules otherwise honour existing skip
                // test params
                if (p.getPackaging().equals("ear")) {
                    upstreamSkipUTs = true;
                }

                // build list of dependent modules
                List<MavenProject> dependentProjects = graph.getDownstreamProjects(p, true);
                List<File> dependentModules = new ArrayList<File>();
                for (MavenProject depProj : dependentProjects) {
                    dependentModules.add(depProj.getFile());
                }

                ProjectModule upstreamProject = new ProjectModule(p.getFile(), p.getArtifactId(), p.getPackaging(),
                        compileArtifacts, testArtifacts, upstreamSourceDir, upstreamOutputDir, upstreamTestSourceDir,
                        upstreamTestOutputDir, upstreamResourceDirs, upstreamSkipTests, upstreamSkipUTs,
                        upstreamSkipITs, upstreamCompilerOptions, dependentModules);

                upstreamProjects.add(upstreamProject);
            }
        }

        // skip unit tests for ear applications
        if (isEar) {
            skipUTs = true;
        }

        // pom.xml
        File pom = project.getFile();

        // collect artifacts canonical paths in order to build classpath
        Set<String> compileArtifactPaths = new HashSet<String>(project.getCompileClasspathElements());
        Set<String> testArtifactPaths = new HashSet<String>(project.getTestClasspathElements());

        util = new DevMojoUtil(installDirectory, userDirectory, serverDirectory, sourceDirectory, testSourceDirectory,
                configDirectory, project.getBasedir(), multiModuleProjectDirectory, resourceDirs, compilerOptions,
<<<<<<< HEAD
                settings.getLocalRepository(), upstreamProjects, upstreamMavenProjects, recompileDeps, pom, parentPoms, generateFeatures, compileArtifactPaths, testArtifactPaths);
=======
                settings.getLocalRepository(), upstreamProjects, upstreamMavenProjects, recompileDeps, pom, parentPoms, 
                compileArtifactPaths, testArtifactPaths, webResourceDirs);
>>>>>>> 59600342
        util.addShutdownHook(executor);
        util.startServer();

        // start watching for keypresses immediately
        util.runHotkeyReaderThread(executor);

        // Note that serverXmlFile can be null. DevUtil will automatically watch
        // all files in the configDirectory,
        // which is where the server.xml is located if a specific serverXmlFile
        // configuration parameter is not specified.
        try {
            util.watchFiles(outputDirectory, testOutputDirectory, executor, serverXmlFile, bootstrapPropertiesFile,
                    jvmOptionsFile);
        } catch (PluginScenarioException e) {
            if (e.getMessage() != null) {
                // a proper message is included in the exception if the server has been stopped
                // by another process
                log.info(e.getMessage());
            }
            return; // enter shutdown hook
        }
    }

    /**
     * Use the following priority ordering for skip test flags: <br>
     * 1. within Liberty Maven plugin’s configuration in a module <br>
     * 2. within Liberty Maven plugin’s configuration in a parent pom’s pluginManagement <br>
     * 3. by command line with -D <br>
     * 4. within a module’s properties <br>
     * 5. within a parent pom’s properties <br>
     * 
     * @param config the config xml that might contain the param as an attribute
     * @param userProps the Maven user properties
     * @param props the Maven project's properties
     * @param param the Boolean parameter to look for
     * @return a boolean in priority order, or null if the param was not found anywhere
     */
    public static boolean getBooleanFlag(Xpp3Dom config, Properties userProps, Properties props, String param) {
        // this handles 1 and 2
        Boolean pluginConfig = parseBooleanIfDefined(getConfigValue(config, param));
        
        // this handles 3
        Boolean userProp = parseBooleanIfDefined(userProps.getProperty(param));
        
        // this handles 4 and 5
        Boolean prop = parseBooleanIfDefined(props.getProperty(param));
        
        return getFirstNonNullValue(pluginConfig, userProp, prop);
    }

    /**
     * Gets the value of the given attribute, or null if the attribute is not found.
     * @param config
     * @param attribute
     * @return
     */
    private static String getConfigValue(Xpp3Dom config, String attribute) {
        return (config.getChild(attribute) == null ? null : config.getChild(attribute).getValue());
    }

    /**
     * Parses a Boolean from a String if the String is not null.  Otherwise returns null.
     * @param value the String to parse
     * @return a Boolean, or null if value is null
     */
    private static Boolean parseBooleanIfDefined(String value) {
        if (value != null) {
            return Boolean.parseBoolean(value);
        }
        return null;
    }

    /**
     * Gets the value of the first Boolean object that is not null, in order from lowest to highest index.
     * @param booleans an array of Boolean objects, some of which may be null
     * @return the value of the first non-null Boolean, or false if everything is null
     */
    public static boolean getFirstNonNullValue(Boolean... booleans) {
        for (Boolean b : booleans) {
            if (b != null) {
                return b.booleanValue();
            }
        }
        return false;
    }

    /**
     * Update map with list of parent poms and their subsequent child poms
     * 
     * @param parentPoms Map of parent poms and subsequent child poms
     * @param proj       MavenProject
     */
    private void updateParentPoms(Map<String, List<String>> parentPoms, MavenProject proj) {
        MavenProject parentProject = proj.getParent();
        try {
            if (parentProject != null) {
                // append to existing list
                if (parentProject.getFile() != null) {
                    List<String> childPoms = parentPoms.get(parentProject.getFile().getCanonicalPath());
                    if (childPoms == null) {
                        childPoms = new ArrayList<String>();
                        childPoms.add(proj.getFile().getCanonicalPath());
                        parentPoms.put(parentProject.getFile().getCanonicalPath(), childPoms);
                    } else {
                        if (!childPoms.contains(proj.getFile().getCanonicalPath())) {
                            childPoms.add(proj.getFile().getCanonicalPath());
                        }
                    }
                    if (parentProject.getParent() != null) {
                        // recursively search for top most parent project
                        updateParentPoms(parentPoms, parentProject);
                    }
                }
            }
        } catch (IOException e) {
            log.error("An unexpected error occurred when trying to resolve " + proj.getFile() + ": " + e.getMessage());
            log.debug(e);
        }
    }

    private JavaCompilerOptions getMavenCompilerOptions(MavenProject currentProject) {
        Plugin plugin = getPluginForProject("org.apache.maven.plugins", "maven-compiler-plugin", currentProject);
        Xpp3Dom configuration = ExecuteMojoUtil.getPluginGoalConfig(plugin, "compile", log);
        JavaCompilerOptions compilerOptions = new JavaCompilerOptions();

        String showWarnings = getCompilerOption(configuration, "showWarnings", "maven.compiler.showWarnings", currentProject);
        if (showWarnings != null) {
            boolean showWarningsBoolean = Boolean.parseBoolean(showWarnings);
            log.debug("Setting showWarnings to " + showWarningsBoolean);
            compilerOptions.setShowWarnings(showWarningsBoolean);
        }

        String source = getCompilerOption(configuration, "source", "maven.compiler.source", currentProject);
        if (source != null) {
            log.debug("Setting compiler source to " + source);
            compilerOptions.setSource(source);
        }

        String target = getCompilerOption(configuration, "target", "maven.compiler.target", currentProject);
        if (target != null) {
            log.debug("Setting compiler target to " + target);
            compilerOptions.setTarget(target);
        }

        String release = getCompilerOption(configuration, "release", "maven.compiler.release", currentProject);
        if (release != null) {
            log.debug("Setting compiler release to " + release);
            compilerOptions.setRelease(release);
        }

        return compilerOptions;
    }

    /**
     * Gets a compiler option's value from CLI parameters, maven-compiler-plugin's
     * configuration or project properties.
     * 
     * @param configuration       The maven-compiler-plugin's configuration from
     *                            pom.xml
     * @param mavenParameterName  The maven-compiler-plugin parameter name to look
     *                            for
     * @param projectPropertyName The project property name to look for, if the
     *                            mavenParameterName's parameter could not be found
     *                            in the plugin configuration.
     * @param currentProject      The current Maven Project
     * @return The compiler option
     */
    private String getCompilerOption(Xpp3Dom configuration, String mavenParameterName, String projectPropertyName,
            MavenProject currentProject) {
        String option = null;
        // CLI parameter takes precedence over plugin configuration
        option = session.getUserProperties().getProperty(projectPropertyName);

        // Plugin configuration takes precedence over project property
        if (option == null && configuration != null) {
            Xpp3Dom child = configuration.getChild(mavenParameterName);
            if (child != null) {
                option = child.getValue();
            }
        }
        if (option == null) {
            option = currentProject.getProperties().getProperty(projectPropertyName);
        }
        return option;
    }

    private void processContainerParams() throws MojoExecutionException {
        if (container) {
            // this also sets the project property for use in DeployMojoSupport
            setContainer(true);
        }
    }

    private MavenProject resolveMavenProject(File buildFile) {
        ProjectBuildingResult build;
        MavenProject currentProject = project; // default to main project
        try {
            if (buildFile != null && !project.getFile().getCanonicalPath().equals(buildFile.getCanonicalPath())) {
                build = mavenProjectBuilder.build(buildFile,
                        session.getProjectBuildingRequest().setResolveDependencies(true));
                // if we can resolve the project associated with build file, run tests on
                // corresponding project
                if (build.getProject() != null) {
                    currentProject = build.getProject();
                }
            }
        } catch (ProjectBuildingException | IOException e) {
            log.error("An unexpected error occurred when trying to run integration tests for "
                    + buildFile.getAbsolutePath() + ": " + e.getMessage());
            log.debug(e);
        }
        return currentProject;
    }

    private void runTestMojo(String groupId, String artifactId, String goal, MavenProject project)
            throws MojoExecutionException {
        Plugin plugin = getPluginForProject(groupId, artifactId, project);
        Xpp3Dom config = ExecuteMojoUtil.getPluginGoalConfig(plugin, goal, log);

        // check if this is a project module or main module
        if (util.isMultiModuleProject()) {
            try {
                Set<String> testArtifacts;
                ProjectModule projectModule = util.getProjectModule(project.getFile());
                if (projectModule != null) {
                    testArtifacts = projectModule.getTestArtifacts();
                } else {
                    // assume this is the main module
                    testArtifacts = util.getTestArtifacts();
                }
                if (goal.equals("test") || goal.equals("integration-test")) {
                    injectClasspathElements(config, testArtifacts, project.getTestClasspathElements());
                }
            } catch (IOException | DependencyResolutionRequiredException e) {
                log.error(
                        "Unable to resolve test artifact paths for " + project.getFile() + ". Restart dev mode to ensure classpaths are properly resolved.");
                log.debug(e);
            }
        }

        if (goal.equals("test")) {
            injectTestId(config);
        } else if (goal.equals("integration-test")) {
            injectTestId(config);
            injectLibertyProperties(config);

            // clean up previous summary file
            File summaryFile = null;
            Xpp3Dom summaryFileElement = config.getChild("summaryFile");
            if (summaryFileElement != null && summaryFileElement.getValue() != null) {
                summaryFile = new File(summaryFileElement.getValue());
            } else {
                summaryFile = new File(project.getBuild().getDirectory(), "failsafe-reports/failsafe-summary.xml");
            }
            try {
                log.debug("Looking for summary file at " + summaryFile.getCanonicalPath());
            } catch (IOException e) {
                log.debug("Unable to resolve summary file " + e.getMessage());
            }
            if (summaryFile.exists()) {
                boolean deleteResult = summaryFile.delete();
                log.debug("Summary file deleted? " + deleteResult);
            } else {
                log.debug("Summary file doesn't exist");
            }
        } else if (goal.equals("failsafe-report-only")) {
            Plugin failsafePlugin = getPluginForProject("org.apache.maven.plugins", "maven-failsafe-plugin", project);
            Xpp3Dom failsafeConfig = ExecuteMojoUtil.getPluginGoalConfig(failsafePlugin, "integration-test", log);
            Xpp3Dom linkXRef = new Xpp3Dom("linkXRef");
            if (failsafeConfig != null) {
                Xpp3Dom reportsDirectoryElement = failsafeConfig.getChild("reportsDirectory");
                if (reportsDirectoryElement != null) {
                    Xpp3Dom reportDirectories = new Xpp3Dom("reportsDirectories");
                    reportDirectories.addChild(reportsDirectoryElement);
                    config.addChild(reportDirectories);
                }
                linkXRef = failsafeConfig.getChild("linkXRef");
                if (linkXRef == null) {
                    linkXRef = new Xpp3Dom("linkXRef");
                }
            }
            linkXRef.setValue("false");
            config.addChild(linkXRef);
        } else if (goal.equals("report-only")) {
            Plugin surefirePlugin = getPluginForProject("org.apache.maven.plugins", "maven-surefire-plugin", project);
            Xpp3Dom surefireConfig = ExecuteMojoUtil.getPluginGoalConfig(surefirePlugin, "test", log);
            Xpp3Dom linkXRef = new Xpp3Dom("linkXRef");
            if (surefireConfig != null) {
                Xpp3Dom reportsDirectoryElement = surefireConfig.getChild("reportsDirectory");
                if (reportsDirectoryElement != null) {
                    Xpp3Dom reportDirectories = new Xpp3Dom("reportsDirectories");
                    reportDirectories.addChild(reportsDirectoryElement);
                    config.addChild(reportDirectories);
                }
                linkXRef = surefireConfig.getChild("linkXRef");
                if (linkXRef == null) {
                    linkXRef = new Xpp3Dom("linkXRef");
                }
            }
            linkXRef.setValue("false");
            config.addChild(linkXRef);
        }

        log.debug("POM file: " + project.getFile() + "\n" + groupId + ":" + artifactId + " " + goal
                + " configuration:\n" + config);
        MavenSession tempSession = session.clone();
        tempSession.setCurrentProject(project);
        executeMojo(plugin, goal(goal), config, executionEnvironment(project, tempSession, pluginManager));
    }

    /**
     * Inject missing test artifacts (usually from upstream modules) for Maven
     * surefire and failsafe plugins
     * 
     * @param config                The configuration element
     * @param testArtifacts         The complete list of test artifacts resolved
     *                              from the build file and upstream build files
     * @param testClasspathElements The list of test artifacts resolved from the
     *                              build file
     */
    private void injectClasspathElements(Xpp3Dom config, Set<String> testArtifacts,
            List<String> testClasspathElements) {
        if (testArtifacts.size() > testClasspathElements.size()) {
            List<String> additionalClassPathElements = new ArrayList<String>();
            additionalClassPathElements.addAll(testArtifacts);
            additionalClassPathElements.removeAll(testClasspathElements);
            Xpp3Dom classpathElement = config.getChild("additionalClasspathElements");
            if (classpathElement == null) {
                classpathElement = new Xpp3Dom("additionalClasspathElements");
            }
            for (String element : additionalClassPathElements) {
                Xpp3Dom childElem = new Xpp3Dom("additionalClasspathElement");
                childElem.setValue(element);
                classpathElement.addChild(childElem);
            }
            config.addChild(classpathElement);
        }
    }

    /**
     * Force change a property so that the checksum calculated by
     * AbstractSurefireMojo is different every time.
     *
     * @param config The configuration element
     */
    private void injectTestId(Xpp3Dom config) {
        Xpp3Dom properties = config.getChild("properties");
        if (properties == null || properties.getChild(TEST_RUN_ID_PROPERTY_NAME) == null) {
            Element e = element(name("properties"), element(name(TEST_RUN_ID_PROPERTY_NAME), String.valueOf(runId++)));
            config.addChild(e.toDom());
        } else {
            properties.getChild(TEST_RUN_ID_PROPERTY_NAME).setValue(String.valueOf(runId++));
        }
    }

    /**
     * Add Liberty system properties for tests to consume.
     *
     * @param config The configuration element
     * @throws MojoExecutionException if the userDirectory canonical path cannot be
     *                                resolved
     */
    private void injectLibertyProperties(Xpp3Dom config) throws MojoExecutionException {
        Xpp3Dom sysProps = config.getChild("systemPropertyVariables");
        if (sysProps == null) {
            Element e = element(name("systemPropertyVariables"));
            sysProps = e.toDom();
            config.addChild(sysProps);
        }
        // don't overwrite existing properties if they are already defined
        addDomPropertyIfNotFound(sysProps, LIBERTY_HOSTNAME, util.getHostName());
        addDomPropertyIfNotFound(sysProps, LIBERTY_HTTP_PORT, util.getHttpPort());
        addDomPropertyIfNotFound(sysProps, LIBERTY_HTTPS_PORT, util.getHttpsPort());
        addDomPropertyIfNotFound(sysProps, MICROSHED_HOSTNAME, util.getHostName());
        addDomPropertyIfNotFound(sysProps, MICROSHED_HTTP_PORT, util.getHttpPort());
        addDomPropertyIfNotFound(sysProps, MICROSHED_HTTPS_PORT, util.getHttpsPort());
        try {
            addDomPropertyIfNotFound(sysProps, WLP_USER_DIR_PROPERTY_NAME, userDirectory.getCanonicalPath());
        } catch (IOException e) {
            throw new MojoExecutionException(
                    "Could not resolve canonical path of userDirectory parameter: " + userDirectory.getAbsolutePath(),
                    e);
        }
    }

    private void addDomPropertyIfNotFound(Xpp3Dom sysProps, String key, String value) {
        if (sysProps.getChild(key) == null && value != null) {
            sysProps.addChild(element(name(key), value).toDom());
        }
    }

    private void runBoostMojo(String goal) throws MojoExecutionException, ProjectBuildingException {

        MavenProject boostProject = this.project;
        MavenSession boostSession = this.session;

        log.debug("plugin version: " + boostPlugin.getVersion());
        executeMojo(boostPlugin, goal(goal), configuration(),
                executionEnvironment(boostProject, boostSession, pluginManager));

    }

    private void listFiles(File directory, List<File> files, String suffix) {
        if (directory != null) {
            // Get all files from a directory.
            File[] fList = directory.listFiles();
            if (fList != null) {
                for (File file : fList) {
                    if (file.isFile() && ((suffix == null) || (file.getName().toLowerCase().endsWith("." + suffix)))) {
                        files.add(file);
                    } else if (file.isDirectory()) {
                        listFiles(file, files, suffix);
                    }
                }
            }
        }
    }

    /**
     * Executes Maven goal passed but sets failOnError to false All errors are
     * logged as warning messages
     * 
     * @param goal         Maven compile goal
     * @param MavenProject Maven project to run compile goal against, null if
     *                     default project is to be used
     * @throws MojoExecutionException
     */
    private void runCompileMojo(String goal, MavenProject mavenProject) throws MojoExecutionException {
        Plugin plugin = getPluginForProject("org.apache.maven.plugins", "maven-compiler-plugin", mavenProject);
        MavenSession tempSession = session.clone();
        tempSession.setCurrentProject(mavenProject);
        MavenProject tempProject = mavenProject;
        Xpp3Dom config = ExecuteMojoUtil.getPluginGoalConfig(plugin, goal, log);
        config = Xpp3Dom.mergeXpp3Dom(configuration(element(name("failOnError"), "false")), config);
        log.info("Running maven-compiler-plugin:" + goal + " on " + tempProject.getFile());
        log.debug("configuration:\n" + config);
        executeMojo(plugin, goal(goal), config, executionEnvironment(tempProject, tempSession, pluginManager));
    }

    /**
     * Executes maven:compile but logs errors as warning messages
     * 
     * @throws MojoExecutionException
     */
    private void runCompileMojoLogWarning() throws MojoExecutionException {
        runCompileMojo("compile", project);
    }

    /**
     * Executes maven:compile but logs errors as warning messages
     * 
     * @throws MojoExecutionException
     */
    private void runCompileMojoLogWarning(MavenProject mavenProject) throws MojoExecutionException {
        runCompileMojo("compile", mavenProject);
    }

    /**
     * Executes maven:testCompile but logs errors as warning messages
     * 
     * @throws MojoExecutionException
     */
    private void runTestCompileMojoLogWarning() throws MojoExecutionException {
        runCompileMojo("testCompile", project);
    }

    /**
     * Executes maven:testCompile but logs errors as warning messages
     * 
     * @throws MojoExecutionException
     */
    private void runTestCompileMojoLogWarning(MavenProject mavenProject) throws MojoExecutionException {
        runCompileMojo("testCompile", mavenProject);
    }

    /**
     * Executes liberty:install-feature unless using Liberty in a container
     * 
     * @throws MojoExecutionException
     */
    @Override
    protected void runLibertyMojoInstallFeature(Element features, String containerName) throws MojoExecutionException {
        super.runLibertyMojoInstallFeature(features, containerName);
    }

    /**
     * Executes liberty:generate-features
     * @throws MojoExecutionException
     */
    @Override
    protected void runLibertyMojoGenerateFeatures(Element classFiles) throws MojoExecutionException {
        super.runLibertyMojoGenerateFeatures(classFiles);
    }

    /**
     * Executes liberty:create unless using a container, then just create the
     * necessary server directories
     * 
     * @throws MojoExecutionException
     */
    @Override
    protected void runLibertyMojoCreate() throws MojoExecutionException {
        if (container) {
            log.debug("runLibertyMojoCreate check for installDirectory and serverDirectory");
            if (!installDirectory.isDirectory()) {
                installDirectory.mkdirs();
            }
            if (!serverDirectory.isDirectory()) {
                serverDirectory.mkdirs();
            }
        } else {
            super.runLibertyMojoCreate();
        }
    }
}<|MERGE_RESOLUTION|>--- conflicted
+++ resolved
@@ -280,24 +280,15 @@
                 File testSourceDirectory, File configDirectory, File projectDirectory, File multiModuleProjectDirectory,
                 List<File> resourceDirs, JavaCompilerOptions compilerOptions, String mavenCacheLocation,
                 List<ProjectModule> upstreamProjects, List<MavenProject> upstreamMavenProjects, boolean recompileDeps,
-<<<<<<< HEAD
-                File pom, Map<String, List<String>> parentPoms, boolean generateFeatures, Set<String> compileArtifactPaths, Set<String> testArtifactPaths) throws IOException {
-=======
-                File pom, Map<String, List<String>> parentPoms, Set<String> compileArtifactPaths, Set<String> testArtifactPaths, 
+                File pom, Map<String, List<String>> parentPoms, boolean generateFeatures, Set<String> compileArtifactPaths, Set<String> testArtifactPaths, 
                 List<Path> webResourceDirs) throws IOException {
-        	
->>>>>>> 59600342
             super(new File(project.getBuild().getDirectory()), serverDirectory, sourceDirectory, testSourceDirectory,
                     configDirectory, projectDirectory, multiModuleProjectDirectory, resourceDirs, hotTests, skipTests,
                     skipUTs, skipITs, project.getArtifactId(), serverStartTimeout, verifyTimeout, verifyTimeout,
                     ((long) (compileWait * 1000L)), libertyDebug, false, false, pollingTest, container, dockerfile,
                     dockerBuildContext, dockerRunOpts, dockerBuildTimeout, skipDefaultPorts, compilerOptions,
                     keepTempDockerfile, mavenCacheLocation, upstreamProjects, recompileDeps, project.getPackaging(),
-<<<<<<< HEAD
-                    pom, parentPoms, generateFeatures, compileArtifactPaths, testArtifactPaths);
-=======
-                    pom, parentPoms, compileArtifactPaths, testArtifactPaths, webResourceDirs);
->>>>>>> 59600342
+                    pom, parentPoms, generateFeatures, compileArtifactPaths, testArtifactPaths, webResourceDirs);
 
             ServerFeatureUtil servUtil = getServerFeatureUtil();
             this.libertyDirPropertyFiles = BasicSupport.getLibertyDirectoryPropertyFiles(installDir, userDir,
@@ -1262,12 +1253,8 @@
 
         util = new DevMojoUtil(installDirectory, userDirectory, serverDirectory, sourceDirectory, testSourceDirectory,
                 configDirectory, project.getBasedir(), multiModuleProjectDirectory, resourceDirs, compilerOptions,
-<<<<<<< HEAD
-                settings.getLocalRepository(), upstreamProjects, upstreamMavenProjects, recompileDeps, pom, parentPoms, generateFeatures, compileArtifactPaths, testArtifactPaths);
-=======
                 settings.getLocalRepository(), upstreamProjects, upstreamMavenProjects, recompileDeps, pom, parentPoms, 
-                compileArtifactPaths, testArtifactPaths, webResourceDirs);
->>>>>>> 59600342
+                generateFeatures, compileArtifactPaths, testArtifactPaths, webResourceDirs);
         util.addShutdownHook(executor);
         util.startServer();
 
