--- conflicted
+++ resolved
@@ -44,12 +44,9 @@
         checkServerHomeExists();
         checkServerDirectoryExists();
         
-<<<<<<< HEAD
         // Delete our generated configDropins XML (a new one will be generated if necessary)
         cleanupPreviousExecution();
 
-=======
->>>>>>> 8236ac9d
         // update target server configuration
         copyConfigFiles();
         exportParametersToXml();
@@ -171,15 +168,12 @@
         }
     }
     
-<<<<<<< HEAD
     private void cleanupPreviousExecution() {
         if (ApplicationXmlDocument.getApplicationXmlFile(serverDirectory).exists()) {
             ApplicationXmlDocument.getApplicationXmlFile(serverDirectory).delete();
         }
     }
 
-=======
->>>>>>> 8236ac9d
     private boolean mavenWarPluginExists(MavenProject proj) {
         MavenProject currentProject = proj;
         while(currentProject != null) {
