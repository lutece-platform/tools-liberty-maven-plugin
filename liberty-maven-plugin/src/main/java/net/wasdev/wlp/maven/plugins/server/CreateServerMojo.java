/**
<<<<<<< HEAD
 * (C) Copyright IBM Corporation 2014, 2017.
=======
 * (C) Copyright IBM Corporation 2014,2017.
>>>>>>> ba44e619
 *
 * Licensed under the Apache License, Version 2.0 (the "License");
 * you may not use this file except in compliance with the License.
 * You may obtain a copy of the License at
 *
 * http://www.apache.org/licenses/LICENSE-2.0
 *
 * Unless required by applicable law or agreed to in writing, software
 * distributed under the License is distributed on an "AS IS" BASIS,
 * WITHOUT WARRANTIES OR CONDITIONS OF ANY KIND, either express or implied.
 * See the License for the specific language governing permissions and
 * limitations under the License.
 */
package net.wasdev.wlp.maven.plugins.server;

import java.io.File;
import java.text.MessageFormat;
import java.util.List;

import org.apache.maven.model.Profile;
import org.codehaus.plexus.util.FileUtils;

import net.wasdev.wlp.ant.ServerTask;
import net.wasdev.wlp.maven.plugins.PluginConfigXmlDocument;

/**
 * Create a liberty server
 * 
 * @goal create-server
 * 
 * 
 */
public class CreateServerMojo extends StartDebugMojoSupport {

    /**
     * Name of the template to use when creating a server.
     * 
     * @parameter expression="${template}"
     */
    private String template;
    
    /**
     * Packages to install. One of "all", "dependencies" or "project".
     * 
     * @parameter property="installAppPackages" default-value="dependencies"
     * @readonly
     */
    private String installAppPackages = "dependencies";
    
    /**
     * Application directory.
     * 
     * @parameter property="appsDirectory" default-value="dropins"
     * @readonly
     */
    private String appsDirectory = "dropins";
    
    /**
     * Strip version.
     * 
     * @parameter property="stripVersion" default-value="false"
     * @readyOnly
     */
    private boolean stripVersion = false;
    
    /**
     * Loose configuration. 
     * 
     * @parameter property="looseConfig" default-value="false"
     * @readonly
     */
    private boolean looseConfig=false;
    
    private final String PLUGIN_CONFIG_XML = "liberty-plugin-config.xml";
    
    @Override
    protected void doExecute() throws Exception {
        if (skip) {
            return;
        }
        if (isInstall) {
            installServerAssembly();
        } else {
            log.info(MessageFormat.format(messages.getString("info.install.type.preexisting"), ""));
            checkServerHomeExists();
        }

        boolean createServer = false;

        if (!serverDirectory.exists()) {
            createServer = true;
        } else if (refresh) {
            FileUtils.forceDelete(serverDirectory);
            createServer = true;
        }

        if (createServer) {
            // server does not exist or we are refreshing it - create it
            log.info(MessageFormat.format(messages.getString("info.server.start.create"), serverName));
            ServerTask serverTask = initializeJava();
            serverTask.setOperation("create");
            serverTask.setTemplate(template);
            serverTask.execute();
            log.info(MessageFormat.format(messages.getString("info.server.create.created"), serverName, serverDirectory.getCanonicalPath()));
        }
        
<<<<<<< HEAD
        //copy files over
        copyConfigFiles();
=======
        // copy files _after_ we create the server
        copyConfigFiles(true);
>>>>>>> ba44e619
        exportParametersToXml();
    }
    
    /*
     * Export plugin configuration parameters to target/liberty-plugin-config.xml
     */
    private void exportParametersToXml() throws Exception {
        PluginConfigXmlDocument configDocument = PluginConfigXmlDocument.newInstance("liberty-plugin-config");
        
        @SuppressWarnings("unchecked")
        List<Profile> profiles = project.getActiveProfiles();
        configDocument.createActiveBuildProfilesElement("activeBuildProfiles", profiles);
        
        configDocument.createElement("installDirectory", installDirectory);
        configDocument.createElement("serverDirectory", serverDirectory);
        configDocument.createElement("userDirectory", userDirectory);
        configDocument.createElement("serverOutputDirectory", new File(outputDirectory, serverName));
        configDocument.createElement("serverName", serverName);
        
        if (getFileFromConfigDirectory("server.xml", configFile) != null) {
            configDocument.createElement("configFile", getFileFromConfigDirectory("server.xml", configFile));
        }
        if (getFileFromConfigDirectory("bootstrap.properties", bootstrapPropertiesFile) != null) {
            configDocument.createElement("bootstrapPropertiesFile", getFileFromConfigDirectory("bootstrap.properties", bootstrapPropertiesFile));
        } else {
            configDocument.createElement("bootstrapProperties", bootstrapProperties);
        }
        if (getFileFromConfigDirectory("jvm.option", jvmOptionsFile) != null) {
            configDocument.createElement("jvmOptionsFile", getFileFromConfigDirectory("jvm.option", jvmOptionsFile));
        } else {
            configDocument.createElement("jvmOptions", jvmOptions);
        }
        if (getFileFromConfigDirectory("server.env", serverEnv) != null) {
            configDocument.createElement("serverEnv", getFileFromConfigDirectory("server.env", serverEnv));
        }
        
        configDocument.createElement("appsDirectory", appsDirectory);
        configDocument.createElement("looseConfig", looseConfig);
        configDocument.createElement("stripVersion", stripVersion);
        configDocument.createElement("installAppPackages", installAppPackages);

        configDocument.createElement("assemblyArtifact", assemblyArtifact);   
        configDocument.createElement("assemblyArchive", assemblyArchive);
        configDocument.createElement("assemblyInstallDirectory", assemblyInstallDirectory);
        configDocument.createElement("refresh", refresh);
        configDocument.createElement("install", install);
        
        // write XML document to file
        configDocument.writeXMLDocument(project.getBuild().getDirectory() + File.separator + PLUGIN_CONFIG_XML);
    }
    
    /* 
     * Get the file from configDrectory if it exists;
     * otherwise return def only if it exists, or null if not
     */
    private File getFileFromConfigDirectory(String file, File def) {
        File f = new File(configDirectory, file);
        if (configDirectory != null && f.exists()) { 
            return f;
        }
        if (def != null && def.exists()) {
            return def;
        } 
        return null;
    }
}<|MERGE_RESOLUTION|>--- conflicted
+++ resolved
@@ -1,9 +1,5 @@
 /**
-<<<<<<< HEAD
  * (C) Copyright IBM Corporation 2014, 2017.
-=======
- * (C) Copyright IBM Corporation 2014,2017.
->>>>>>> ba44e619
  *
  * Licensed under the Apache License, Version 2.0 (the "License");
  * you may not use this file except in compliance with the License.
@@ -110,13 +106,8 @@
             log.info(MessageFormat.format(messages.getString("info.server.create.created"), serverName, serverDirectory.getCanonicalPath()));
         }
         
-<<<<<<< HEAD
-        //copy files over
+        // copy files _after_ we create the server
         copyConfigFiles();
-=======
-        // copy files _after_ we create the server
-        copyConfigFiles(true);
->>>>>>> ba44e619
         exportParametersToXml();
     }
     
