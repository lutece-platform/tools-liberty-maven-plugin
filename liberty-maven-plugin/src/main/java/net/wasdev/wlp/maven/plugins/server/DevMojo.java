--- conflicted
+++ resolved
@@ -22,11 +22,8 @@
 import java.util.Properties;
 import java.util.Set;
 import java.util.concurrent.ArrayBlockingQueue;
-<<<<<<< HEAD
 import java.util.concurrent.RejectedExecutionException;
 import java.util.concurrent.Semaphore;
-=======
->>>>>>> b0fe5950
 import java.util.concurrent.ThreadPoolExecutor;
 import java.util.concurrent.TimeUnit;
 
@@ -147,13 +144,9 @@
 
         List<Dependency> existingDependencies;
         String existingPom;
-<<<<<<< HEAD
         Set<String> existingFeatures; 
         
         private File messagesLogFile = null;
-=======
-        Set<String> existingFeatures;
->>>>>>> b0fe5950
 
         public DevMojoUtil(List<String> jvmOptions, File serverDirectory, File sourceDirectory,
                 File testSourceDirectory, File configDirectory, File defaultConfigDirectory, List<File> resourceDirs)
