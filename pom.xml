--- conflicted
+++ resolved
@@ -12,11 +12,7 @@
 
     <groupId>io.openliberty.tools</groupId>
     <artifactId>liberty-maven</artifactId>
-<<<<<<< HEAD
     <version>3.0-M3-SNAPSHOT</version>
-=======
-    <version>2.7.1-SNAPSHOT</version>
->>>>>>> c6bed47c
     <packaging>pom</packaging>
     <name>Liberty Tools for Maven</name>
     <description>
@@ -50,8 +46,8 @@
     <modules>
         <module>liberty-maven-app-parent</module>
         <module>liberty-maven-plugin</module>
-        <!--<module>liberty-plugin-archetype</module>
+        <module>liberty-plugin-archetype</module>
         <module>liberty-archetype-webapp</module>
-        <module>liberty-archetype-ear</module>-->
+        <module>liberty-archetype-ear</module>
     </modules>
 </project>